#########
# Copyright (c) 2013 GigaSpaces Technologies Ltd. All rights reserved
#
# Licensed under the Apache License, Version 2.0 (the "License");
# you may not use this file except in compliance with the License.
# You may obtain a copy of the License at
#
#       http://www.apache.org/licenses/LICENSE-2.0
#
# Unless required by applicable law or agreed to in writing, software
# distributed under the License is distributed on an "AS IS" BASIS,
#  * WITHOUT WARRANTIES OR CONDITIONS OF ANY KIND, either express or implied.
#  * See the License for the specific language governing permissions and
#  * limitations under the License.

__author__ = 'dan'

from dsl_parser import tasks
from datetime import datetime
import json
import uuid
import models
import responses
from workflow_client import workflow_client


def storage_manager():
    import storage_manager
    return storage_manager.instance()


class DslParseException(Exception):
    pass


class BlueprintsManager(object):

    def blueprints_list(self):
        return storage_manager().blueprints_list()

    def deployments_list(self):
        return storage_manager().deployments_list()

    def executions_list(self):
        return storage_manager().executions_list()

    def get_blueprint(self, blueprint_id):
        return storage_manager().get_blueprint(blueprint_id)

    def get_deployment(self, deployment_id):
        return storage_manager().get_deployment(deployment_id)

    def get_execution(self, execution_id):
        return storage_manager().get_execution(execution_id)

    # TODO: call celery tasks instead of doing this directly here
    # TODO: prepare multi instance plan should be called on workflow execution
    def publish_blueprint(self, dsl_location, alias_mapping_url,
                          resources_base_url, blueprint_id=None):
        # TODO: error code if parsing fails (in one of the 2 tasks)
        try:
            plan = tasks.parse_dsl(dsl_location, alias_mapping_url,
                                   resources_base_url)
        except Exception, ex:
            raise DslParseException(*ex.args)
<<<<<<< HEAD
        now = str(datetime.now())
        new_blueprint = models.BlueprintState(plan=json.loads(plan),
                                              created_at=now, updated_at=now)
=======
        new_blueprint = BlueprintState().init(plan=json.loads(plan),
                                              blueprint_id=blueprint_id)
        if self.get_blueprint(new_blueprint.id) is not None:
            raise BlueprintAlreadyExistsException(new_blueprint.id)
>>>>>>> e8be800c
        storage_manager().put_blueprint(new_blueprint.id, new_blueprint)
        return new_blueprint

    # currently validation is split to 2 phases: the first
    # part is during submission (dsl parsing)
    # second part is during call to validate which simply delegates
    # the plan to the workflow service
    # so we can parse all the workflows and see things are ok
    def validate_blueprint(self, blueprint_id):
        blueprint = self.get_blueprint(blueprint_id)
        plan = blueprint.plan
        response = workflow_client().validate_workflows(plan)
        # TODO raise error if error
        return responses.BlueprintValidationStatus(
            blueprint_id=blueprint_id, status=response['status'])

    def execute_workflow(self, deployment_id, workflow_id):
        deployment = self.get_deployment(deployment_id)
        workflow = deployment.plan['workflows'][workflow_id]
        plan = deployment.plan

        execution_id = '{0}-{1}'.format(workflow_id, str(uuid.uuid4()))
        response = workflow_client().execute_workflow(
            workflow_id,
            workflow, plan,
            blueprint_id=deployment.blueprint_id,
            deployment_id=deployment_id,
            execution_id=execution_id)
        # TODO raise error if there is error in response

        new_execution = models.Execution(
            id=execution_id,
            status=response['state'],
            internal_workflow_id=response['id'],
            created_at=str(response['created']),
            blueprint_id=deployment.blueprint_id,
            workflow_id=workflow_id,
            deployment_id=deployment_id,
            error='None')

        storage_manager().put_execution(new_execution.id, new_execution)

        return new_execution

    def get_workflow_state(self, execution_id):
        execution = self.get_execution(execution_id)
        response = workflow_client().get_workflow_status(
            execution.internal_workflow_id)
        execution.status = response['state']
        if execution.status == 'failed':
            execution.error = response['error']
        return execution

    def create_deployment(self, blueprint_id, deployment_id):
        blueprint = self.get_blueprint(blueprint_id)
        plan = blueprint.plan
        deployment_json_plan = tasks.prepare_deployment_plan(plan)

        now = str(datetime.now())
        new_deployment = models.Deployment(
            id=deployment_id, plan=json.loads(deployment_json_plan),
            blueprint_id=blueprint_id, created_at=now, updated_at=now)

        storage_manager().put_deployment(deployment_id, new_deployment)

        return new_deployment


_instance = BlueprintsManager()


def reset():
    global _instance
    _instance = BlueprintsManager()


def instance():
    return _instance


class BlueprintAlreadyExistsException(Exception):
    def __init__(self, blueprint_id, *args):
        Exception.__init__(self, args)
        self.blueprint_id = blueprint_id<|MERGE_RESOLUTION|>--- conflicted
+++ resolved
@@ -63,16 +63,16 @@
                                    resources_base_url)
         except Exception, ex:
             raise DslParseException(*ex.args)
-<<<<<<< HEAD
+
         now = str(datetime.now())
-        new_blueprint = models.BlueprintState(plan=json.loads(plan),
+        parsed_plan = json.loads(plan)
+        if not blueprint_id:
+            blueprint_id = parsed_plan['name']
+        new_blueprint = models.BlueprintState(plan=parsed_plan,
+                                              id=blueprint_id,
                                               created_at=now, updated_at=now)
-=======
-        new_blueprint = BlueprintState().init(plan=json.loads(plan),
-                                              blueprint_id=blueprint_id)
         if self.get_blueprint(new_blueprint.id) is not None:
             raise BlueprintAlreadyExistsException(new_blueprint.id)
->>>>>>> e8be800c
         storage_manager().put_blueprint(new_blueprint.id, new_blueprint)
         return new_blueprint
 
