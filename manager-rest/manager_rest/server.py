#########
# Copyright (c) 2013 GigaSpaces Technologies Ltd. All rights reserved
#
# Licensed under the Apache License, Version 2.0 (the "License");
# you may not use this file except in compliance with the License.
# You may obtain a copy of the License at
#
#       http://www.apache.org/licenses/LICENSE-2.0
#
# Unless required by applicable law or agreed to in writing, software
# distributed under the License is distributed on an "AS IS" BASIS,
#  * WITHOUT WARRANTIES OR CONDITIONS OF ANY KIND, either express or implied.
#  * See the License for the specific language governing permissions and
#  * limitations under the License.

__author__ = 'dan'

import sys
import logging
import os
import yaml

from flask import Flask
from flask.ext.restful import Api

import config
import resources
import blueprints_manager
import storage_manager


<<<<<<< HEAD
    # resources for dsl parser
    cloudify_resources = path.join(orchestrator_resources, 'cloudify')
    shutil.copytree(cloudify_resources, path.join(file_server_root,
                                                  'cloudify'))

    alias_mapping_resource = path.join(orchestrator_resources,
                                       'org/cloudifysource/cosmo/dsl'
                                       '/alias-mappings.yaml')
    shutil.copy(alias_mapping_resource, path.join(file_server_root,
                                                  'cloudify'
                                                  '/alias-mappings.yaml'))


def setup_shutdown_hook():
    #TODO this handler is called twice which in turn
    # leads to an exception thrown during the file server shutdown
    def handle(*_):
        stop_file_server()
        sys.exit()
    for sig in [signal.SIGTERM, signal.SIGINT, signal.SIGQUIT]:
        signal.signal(sig, handle)


def stop_file_server():
    global file_server
    if file_server is not None:
        file_server.stop()
        file_server = None


def parse_arguments():
    parser = argparse.ArgumentParser()
    parser.add_argument(
        '--port',
        help='The port to start the rest server in',
        default=8100,
        type=int
    )
    parser.add_argument(
        '--workflow_service_base_uri',
        help='Workflow service base URI'
    )
    return parser.parse_args()
=======
app = None
>>>>>>> 82595ada


def reset_state(configuration=None):
    config.reset(configuration)
    blueprints_manager.reset()
    storage_manager.reset()


<<<<<<< HEAD
def main():
    if app.config['Testing']:
        class TestArgs(object):
            workflow_service_base_uri = None
        args = TestArgs()
    else:
        args = parse_arguments()

    if args.workflow_service_base_uri is not None:
        workflow_service_base_uri = args.workflow_service_base_uri
        if workflow_service_base_uri.endswith('/'):
            workflow_service_base_uri = workflow_service_base_uri[0:-1]
        config.instance().workflow_service_base_uri = workflow_service_base_uri

    file_server_root = tempfile.mkdtemp()
    config.instance().file_server_root = file_server_root

    global file_server
    file_server = FileServer(file_server_root)
    file_server.start()

    copy_resources()

    if not app.config['Testing']:
        app.run(host='0.0.0.0', port=args.port)

if __name__ == '__main__':
    setup_shutdown_hook()
    app.config['Testing'] = False
    config.instance().test_mode = False
    main()
=======
def setup_app():
    global app
    app = Flask(__name__)
    app.logger.setLevel(logging.DEBUG)
    app.logger.addHandler(logging.StreamHandler(sys.stdout))

    api = Api(app)
    resources.setup_resources(api)


if 'MANAGER_REST_CONFIG_PATH' in os.environ:
    with open(os.environ['MANAGER_REST_CONFIG_PATH']) as f:
        yaml_conf = yaml.load(f.read())
    obj_conf = config.instance()
    if 'file_server_root' in yaml_conf:
        obj_conf.file_server_root = yaml_conf['file_server_root']
    if 'file_server_base_uri' in yaml_conf:
        obj_conf.file_server_base_uri = yaml_conf['file_server_base_uri']
    if 'workflow_service_base_uri' in yaml_conf:
        obj_conf.workflow_service_base_uri = \
            yaml_conf['workflow_service_base_uri']
    if 'events_file_path' in yaml_conf:
        obj_conf.events_files_path = yaml_conf['events_file_path']
    setup_app()
>>>>>>> 82595ada
<|MERGE_RESOLUTION|>--- conflicted
+++ resolved
@@ -26,97 +26,20 @@
 import config
 import resources
 import blueprints_manager
+import events_manager
 import storage_manager
 
 
-<<<<<<< HEAD
-    # resources for dsl parser
-    cloudify_resources = path.join(orchestrator_resources, 'cloudify')
-    shutil.copytree(cloudify_resources, path.join(file_server_root,
-                                                  'cloudify'))
-
-    alias_mapping_resource = path.join(orchestrator_resources,
-                                       'org/cloudifysource/cosmo/dsl'
-                                       '/alias-mappings.yaml')
-    shutil.copy(alias_mapping_resource, path.join(file_server_root,
-                                                  'cloudify'
-                                                  '/alias-mappings.yaml'))
-
-
-def setup_shutdown_hook():
-    #TODO this handler is called twice which in turn
-    # leads to an exception thrown during the file server shutdown
-    def handle(*_):
-        stop_file_server()
-        sys.exit()
-    for sig in [signal.SIGTERM, signal.SIGINT, signal.SIGQUIT]:
-        signal.signal(sig, handle)
-
-
-def stop_file_server():
-    global file_server
-    if file_server is not None:
-        file_server.stop()
-        file_server = None
-
-
-def parse_arguments():
-    parser = argparse.ArgumentParser()
-    parser.add_argument(
-        '--port',
-        help='The port to start the rest server in',
-        default=8100,
-        type=int
-    )
-    parser.add_argument(
-        '--workflow_service_base_uri',
-        help='Workflow service base URI'
-    )
-    return parser.parse_args()
-=======
 app = None
->>>>>>> 82595ada
 
 
 def reset_state(configuration=None):
     config.reset(configuration)
     blueprints_manager.reset()
+    events_manager.reset()
     storage_manager.reset()
 
 
-<<<<<<< HEAD
-def main():
-    if app.config['Testing']:
-        class TestArgs(object):
-            workflow_service_base_uri = None
-        args = TestArgs()
-    else:
-        args = parse_arguments()
-
-    if args.workflow_service_base_uri is not None:
-        workflow_service_base_uri = args.workflow_service_base_uri
-        if workflow_service_base_uri.endswith('/'):
-            workflow_service_base_uri = workflow_service_base_uri[0:-1]
-        config.instance().workflow_service_base_uri = workflow_service_base_uri
-
-    file_server_root = tempfile.mkdtemp()
-    config.instance().file_server_root = file_server_root
-
-    global file_server
-    file_server = FileServer(file_server_root)
-    file_server.start()
-
-    copy_resources()
-
-    if not app.config['Testing']:
-        app.run(host='0.0.0.0', port=args.port)
-
-if __name__ == '__main__':
-    setup_shutdown_hook()
-    app.config['Testing'] = False
-    config.instance().test_mode = False
-    main()
-=======
 def setup_app():
     global app
     app = Flask(__name__)
@@ -140,5 +63,4 @@
             yaml_conf['workflow_service_base_uri']
     if 'events_file_path' in yaml_conf:
         obj_conf.events_files_path = yaml_conf['events_file_path']
-    setup_app()
->>>>>>> 82595ada
+    setup_app()