#########
# Copyright (c) 2013 GigaSpaces Technologies Ltd. All rights reserved
#
# Licensed under the Apache License, Version 2.0 (the "License");
# you may not use this file except in compliance with the License.
# You may obtain a copy of the License at
#
#       http://www.apache.org/licenses/LICENSE-2.0
#
# Unless required by applicable law or agreed to in writing, software
# distributed under the License is distributed on an "AS IS" BASIS,
#  * WITHOUT WARRANTIES OR CONDITIONS OF ANY KIND, either express or implied.
#  * See the License for the specific language governing permissions and
#  * limitations under the License.
#

__author__ = 'dan'


import config
import os
import responses
import requests_schema
import tarfile
import zipfile
import urllib
import tempfile
import shutil
import uuid
import chunked
import elasticsearch

from blueprints_manager import DslParseException
from workflow_client import WorkflowServiceError
from flask import request
from flask.ext.restful import Resource, abort, marshal_with, marshal, reqparse
from flask_restful_swagger import swagger
from os import path


CONVENTION_APPLICATION_BLUEPRINT_FILE = 'blueprint.yaml'


def blueprints_manager():
    import blueprints_manager
    return blueprints_manager.instance()


def events_manager():
    import events_manager
    return events_manager.instance()


def storage_manager():
    import storage_manager
    return storage_manager.instance()


def riemann_client():
    import riemann_client
    return riemann_client.instance()


def verify_json_content_type():
    if request.content_type != 'application/json':
        abort(415, message='415: Content type must be application/json')


def verify_blueprint_exists(blueprint_id):
    if blueprints_manager().get_blueprint(blueprint_id) is None:
        abort(404,
              message='404: blueprint {0} not found'.format(blueprint_id))


def verify_deployment_exists(deployment_id):
    if blueprints_manager().get_deployment(deployment_id) is None:
        abort(404,
              message='404: deployment {0} not found'.format(deployment_id))


def verify_execution_exists(execution_id):
    if blueprints_manager().get_execution(execution_id) is None:
        abort(404,
              message='404: execution_id {0} not found'.format(execution_id))


def abort_workflow_service_operation(workflow_service_error):
    abort(500,
          message='500: Workflow service failed with status code {0},'
                  ' full response {1}'
                  .format(workflow_service_error.status_code,
                          workflow_service_error.json))


def setup_resources(api):
    api = swagger.docs(api,
                       apiVersion='0.1',
                       basePath='http://localhost:8100')

    api.add_resource(Blueprints,
                     '/blueprints')
    api.add_resource(BlueprintsId,
                     '/blueprints/<string:blueprint_id>')
    api.add_resource(BlueprintsIdValidate,
                     '/blueprints/<string:blueprint_id>/validate')
    api.add_resource(ExecutionsId,
                     '/executions/<string:execution_id>')
    api.add_resource(Deployments,
                     '/deployments')
    api.add_resource(DeploymentsId,
                     '/deployments/<string:deployment_id>')
    api.add_resource(DeploymentsIdExecutions,
                     '/deployments/<string:deployment_id>/executions')
    api.add_resource(DeploymentsIdWorkflows,
                     '/deployments/<string:deployment_id>/workflows')
    api.add_resource(DeploymentsIdNodes,
                     '/deployments/<string:deployment_id>/nodes')
    api.add_resource(Nodes,
                     '/nodes')
    api.add_resource(NodesId,
                     '/nodes/<string:node_id>')
    api.add_resource(Events, '/events')
    api.add_resource(Logs, '/logs')


class Blueprints(Resource):

    @swagger.operation(
        responseClass='List[{0}]'.format(responses.BlueprintState.__name__),
        nickname="list",
        notes="Returns a list a submitted blueprints."
    )
    def get(self):
        """
        Returns a list of submitted blueprints.
        """
        return [marshal(blueprint,
                        responses.BlueprintState.resource_fields) for
                blueprint in blueprints_manager().blueprints_list()]

    @swagger.operation(
        responseClass=responses.BlueprintState,
        nickname="upload",
        notes="Submitted blueprint should be a tar "
              "gzipped directory containing the blueprint.",
        parameters=[{'name': 'application_file_name',
                     'description': 'File name of yaml '
                                    'containing the "main" blueprint.',
                     'required': False,
                     'allowMultiple': False,
                     'dataType': 'string',
                     'paramType': 'query',
                     'defaultValue': 'blueprint.yaml'},
                    {
                        'name': 'body',
                        'description': 'Binary form of the tar '
                                       'gzipped blueprint directory',
                        'required': True,
                        'allowMultiple': False,
                        'dataType': 'binary',
                        'paramType': 'body',
                    }],
        consumes=[
            "application/octet-stream"
        ]

    )
    @marshal_with(responses.BlueprintState.resource_fields)
    def post(self):
        """
        Submit a new blueprint.
        """
        file_server_root = config.instance().file_server_root

<<<<<<< HEAD
=======
        blueprint_id = str(uuid.uuid4())

>>>>>>> 74a79ff2
        archive_target_path = tempfile.mktemp(dir=file_server_root)
        try:
            self._save_file_locally(archive_target_path)
            application_dir = self._extract_file_to_file_server(
                file_server_root, archive_target_path)
        finally:
            if os.path.exists(archive_target_path):
                os.remove(archive_target_path)
        self._process_plugins(file_server_root, application_dir)

        return self._prepare_and_submit_blueprint(file_server_root,
                                                  application_dir), 201

    def _process_plugins(self, file_server_root, application_dir):
        blueprint_directory = path.join(file_server_root, application_dir)
        plugins_directory = path.join(blueprint_directory, 'plugins')
        if not path.isdir(plugins_directory):
            return
        plugins = [path.join(plugins_directory, directory)
                   for directory in os.listdir(plugins_directory)
                   if path.isdir(path.join(plugins_directory, directory))]

        for plugin_dir in plugins:
            final_zip_name = '{0}.zip'.format(path.basename(plugin_dir))
            target_zip_path = path.join(file_server_root, final_zip_name)
            self._zip_dir(plugin_dir, target_zip_path)

    def _zip_dir(self, dir_to_zip, target_zip_path):
        zipf = zipfile.ZipFile(target_zip_path, 'w', zipfile.ZIP_DEFLATED)
        try:
            plugin_dir_base_name = path.basename(dir_to_zip)
            rootlen = len(dir_to_zip) - len(plugin_dir_base_name)
            for base, dirs, files in os.walk(dir_to_zip):
                for entry in files:
                    fn = os.path.join(base, entry)
                    zipf.write(fn, fn[rootlen:])
        finally:
            zipf.close()

    def _save_file_locally(self, archive_file_name):
        # save uploaded file
        if 'Transfer-Encoding' in request.headers:
            with open(archive_file_name, 'w') as f:
                for buffered_chunked in chunked.decode(request.input_stream):
                    f.write(buffered_chunked)
        else:
            if not request.data:
                abort(400,
                      message='Missing application archive in request body')
            uploaded_file_data = request.data
            with open(archive_file_name, 'w') as f:
                f.write(uploaded_file_data)

    def _extract_file_to_file_server(self, file_server_root,
                                     archive_target_path):
        # extract application to file server
        tar = tarfile.open(archive_target_path)
        tempdir = tempfile.mkdtemp('-blueprint-submit')
        try:
            tar.extractall(tempdir)
            archive_file_list = os.listdir(tempdir)
            if len(archive_file_list) != 1 or not path.isdir(
                    path.join(tempdir, archive_file_list[0])):
                abort(400,
                      message='400: archive must contain exactly 1 directory')
            application_dir_base_name = archive_file_list[0]
            #generating temporary unique name for app dir, to allow multiple
            #uploads of apps with the same name (as it appears in the file
            # system, not the app name field inside the blueprint.
            # the latter is guaranteed to be unique).
            generated_app_dir_name = '{0}-{1}'.format(
                application_dir_base_name, uuid.uuid4())
            temp_application_dir = path.join(tempdir,
                                             application_dir_base_name)
            temp_application_target_dir = path.join(tempdir,
                                                    generated_app_dir_name)
            shutil.move(temp_application_dir, temp_application_target_dir)
            shutil.move(temp_application_target_dir, file_server_root)
            return generated_app_dir_name
        finally:
            shutil.rmtree(tempdir)

    def _prepare_and_submit_blueprint(self, file_server_root,
                                      application_dir):
        application_file = self._extract_application_file(file_server_root,
                                                          application_dir)

        file_server_base_url = config.instance().file_server_base_uri
        dsl_path = '{0}/{1}'.format(file_server_base_url, application_file)
        alias_mapping = '{0}/{1}'.format(file_server_base_url,
                                         'cloudify/alias-mappings.yaml')
        resources_base = file_server_base_url + '/'

        # add to blueprints manager (will also dsl_parse it)
        try:
            blueprint = blueprints_manager().publish_blueprint(
                dsl_path, alias_mapping, resources_base)

            #moving the app directory in the file server to be under a
            # directory named after the blueprint's app name field
            shutil.move(os.path.join(file_server_root, application_dir),
                        os.path.join(file_server_root, blueprint.id))
            return blueprint
        except DslParseException, ex:
            abort(400, message='400: Invalid blueprint - {0}'.format(ex.args))

    def _extract_application_file(self, file_server_root, application_dir):
        if 'application_file_name' in request.args:
            application_file = urllib.unquote(
                request.args['application_file_name']).decode('utf-8')
            application_file = '{0}/{1}'.format(application_dir,
                                                application_file)
            return application_file
        else:
            full_application_dir = path.join(file_server_root, application_dir)
            full_application_file = path.join(
                full_application_dir, CONVENTION_APPLICATION_BLUEPRINT_FILE)
            if path.isfile(full_application_file):
                application_file = path.join(
                    application_dir, CONVENTION_APPLICATION_BLUEPRINT_FILE)
                return application_file
        abort(400, message='Missing application_file_name query parameter or '
                           'application directory is missing blueprint.yaml')


class BlueprintsId(Resource):

    @swagger.operation(
        responseClass=responses.BlueprintState,
        nickname="getById",
        notes="Returns a blueprint by its id."
    )
    @marshal_with(responses.BlueprintState.resource_fields)
    def get(self, blueprint_id):
        """
        Returns a blueprint by its id.
        """
        verify_blueprint_exists(blueprint_id)
        return blueprints_manager().get_blueprint(blueprint_id)


class BlueprintsIdValidate(Resource):

    @swagger.operation(
        responseClass=responses.BlueprintValidationStatus,
        nickname="validate",
        notes="Validates a given blueprint."
    )
    @marshal_with(responses.BlueprintValidationStatus.resource_fields)
    def get(self, blueprint_id):
        """
        Validates a given blueprint.
        """
        verify_blueprint_exists(blueprint_id)
        return blueprints_manager().validate_blueprint(blueprint_id)


class ExecutionsId(Resource):

    @swagger.operation(
        responseClass=responses.Execution,
        nickname="getById",
        notes="Returns the execution state by its id."
    )
    @marshal_with(responses.Execution.resource_fields)
    def get(self, execution_id):
        """
        Returns the execution state by its id.
        """
        verify_execution_exists(execution_id)
        try:
            return blueprints_manager().get_workflow_state(execution_id)
        except WorkflowServiceError, e:
            abort_workflow_service_operation(e)


class DeploymentsIdNodes(Resource):

    def __init__(self):
        self._args_parser = reqparse.RequestParser()
        self._args_parser.add_argument('reachable', type=bool,
                                       default=False, location='args')

    @swagger.operation(
        responseClass=responses.DeploymentNodes,
        nickname="list",
        notes="Returns an object containing nodes associated with "
              "this deployment.",
        parameters=[{'name': 'reachable',
                     'description': 'Specifies whether to return reachable '
                                    'state for the nodes.',
                     'required': False,
                     'allowMultiple': False,
                     'dataType': 'boolean',
                     'defaultValue': False,
                     'paramType': 'query'}]
    )
    @marshal_with(responses.DeploymentNodes.resource_fields)
    def get(self, deployment_id):
        """
        Returns an object containing nodes associated with this deployment.
        """
        args = self._args_parser.parse_args()
        get_reachable_state = args['reachable']
        verify_deployment_exists(deployment_id)

        deployment = blueprints_manager().get_deployment(deployment_id)
        node_ids = map(lambda node: node['id'],
                       deployment.plan['nodes'])

        reachable_states = {}
        if get_reachable_state:
            reachable_states = riemann_client().get_nodes_state(node_ids)

        nodes = []
        for node_id in node_ids:
            node_result = responses.DeploymentNodesNode().init(id=node_id)
            if get_reachable_state:
                state = reachable_states[node_id]
                node_result.reachable = state['reachable']
            nodes.append(node_result)
        return responses.DeploymentNodes().init(deployment_id=deployment_id,
                                                nodes=nodes)


class Deployments(Resource):

    @swagger.operation(
        responseClass='List[{0}]'.format(responses.Deployment.__name__),
        nickname="list",
        notes="Returns a list existing deployments."
    )
    def get(self):
        """
        Returns a list of existing deployments.
        """
        return [marshal(deployment, responses.Deployment.resource_fields) for
                deployment in blueprints_manager().deployments_list()]

    @swagger.operation(
        responseClass=responses.Deployment,
        nickname="createDeployment",
        notes="Created a new deployment of the given blueprint.",
        parameters=[{'name': 'body',
                     'description': 'Deployment blue print',
                     'required': True,
                     'allowMultiple': False,
                     'dataType': requests_schema.DeploymentRequest.__name__,
                     'paramType': 'body'}],
        consumes=[
            "application/json"
        ]
    )
    @marshal_with(responses.Deployment.resource_fields)
    def post(self):
        """
        Creates a new deployment
        """
        verify_json_content_type()
        request_json = request.json
        if 'blueprintId' not in request_json:
            abort(400, message='400: Missing blueprintId in json request body')
        blueprint_id = request.json['blueprintId']
        verify_blueprint_exists(blueprint_id)
        return blueprints_manager().create_deployment(blueprint_id), 201


class DeploymentsId(Resource):

    @swagger.operation(
        responseClass=responses.BlueprintState,
        nickname="getById",
        notes="Returns a deployment by its id."
    )
    @marshal_with(responses.Deployment.resource_fields)
    def get(self, deployment_id):
        """
        Returns a deployment by its id.
        """
        verify_deployment_exists(deployment_id)
        return blueprints_manager().get_deployment(deployment_id)


class Nodes(Resource):

    @swagger.operation(
        responseClass=responses.Nodes,
        nickname="listNodes",
        notes="Returns a list of deployment nodes or "
              "all nodes if deployment id is not specified."
    )
    @marshal_with(responses.Nodes.resource_fields)
    def get(self):
        """
        List deployment/all nodes.
        """
        return responses.Nodes().init(nodes=storage_manager().get_nodes())


class NodesId(Resource):

    def __init__(self):
        self._args_parser = reqparse.RequestParser()
        self._args_parser.add_argument('reachable', type=bool,
                                       default=False, location='args')
        self._args_parser.add_argument('runtime', type=bool,
                                       default=True, location='args')

    @swagger.operation(
        responseClass=responses.Node,
        nickname="getNodeState",
        notes="Returns node runtime/reachable state "
              "according to the provided query parameters.",
        parameters=[{'name': 'node_id',
                     'description': 'Node Id',
                     'required': True,
                     'allowMultiple': False,
                     'dataType': 'string',
                     'paramType': 'path'},
                    {'name': 'reachable',
                     'description': 'Specifies whether to return reachable '
                                    'state.',
                     'required': False,
                     'allowMultiple': False,
                     'dataType': 'boolean',
                     'defaultValue': False,
                     'paramType': 'query'},
                    {'name': 'runtime',
                     'description': 'Specifies whether to return runtime '
                                    'information.',
                     'required': False,
                     'allowMultiple': False,
                     'dataType': 'boolean',
                     'defaultValue': True,
                     'paramType': 'query'}]
    )
    @marshal_with(responses.Node.resource_fields)
    def get(self, node_id):
        """
        Gets node runtime or reachable state.
        """
        args = self._args_parser.parse_args()
        get_reachable_state = args['reachable']
        get_runtime_state = args['runtime']

        reachable_state = None
        if get_reachable_state:
            state = riemann_client().get_node_state(node_id)
            reachable_state = state['reachable']
            # this is a temporary workaround for having a reachable
            # host ip injected to its runtime states.
            # it will be later removed once all plugins publish
            # such properties on their own.
            if 'host' in state:
                node_state = storage_manager().get_node(node_id)
                if 'ip' not in node_state:
                    update = {'ip': [state['host']]}
                    storage_manager().update_node(node_id, update)

        runtime_state = None
        if get_runtime_state:
            runtime_state = storage_manager().get_node(node_id)
        return responses.Node().init(id=node_id, reachable=reachable_state,
                                     runtime_info=runtime_state)

    @swagger.operation(
        responseClass=responses.Node,
        nickname="putNodeState",
        notes="Put node runtime state (state will be entirely replaced) " +
              "with the provided dictionary of keys and values.",
        parameters=[{'name': 'node_id',
                     'description': 'Node Id',
                     'required': True,
                     'allowMultiple': False,
                     'dataType': 'string',
                     'paramType': 'path'}]
    )
    @marshal_with(responses.Node.resource_fields)
    def put(self, node_id):
        """
        Puts node runtime state.
        """
        verify_json_content_type()
        if request.json.__class__ is not dict:
            abort(400, message='request body is expected to be'
                               ' of key/value map type but is {0}'
                               .format(request.json.__class__.__name__))
        return responses.Node().init(
            id=node_id,
            runtime_info=storage_manager().put_node(node_id, request.json))

    @swagger.operation(
        responseClass=responses.Node,
        nickname="putNodeState",
        notes="Update node runtime state with the provided dictionary "
              "of keys and values. Each value in the dictionary should be a "
              "list where the first item is the new value and the second "
              "is the old value (for having some kind of optimistic locking). "
              "New keys should have a single element list with the new value "
              "only.",
        parameters=[{'name': 'node_id',
                     'description': 'Node Id',
                     'required': True,
                     'allowMultiple': False,
                     'dataType': 'string',
                     'paramType': 'path'},
                    {'name': 'body',
                     'description': 'Node state updated keys/values',
                     'required': True,
                     'allowMultiple': False,
                     'dataType': 'string',
                     'paramType': 'body'}],
        consumes=["application/json"]
    )
    @marshal_with(responses.Node.resource_fields)
    def patch(self, node_id):
        """
        Updates node runtime state.
        """
        verify_json_content_type()
        if request.json.__class__ is not dict:
            abort(400, message='request body is expected to be of key/value'
                               ' map type but is {0}'
                               .format(request.json.__class__.__name__))
        for k, v in request.json.iteritems():
            if v.__class__ is not list:
                abort(400, message='key: {0} in request body is expected '
                                   'to be a list but is: {1}'
                                   .format(k, v.__class__.__name__))
            if len(v) != 1 and len(v) != 2:
                abort(400, message='value for key: {0} is expected to be a'
                                   ' list with length 1 or 2 but is {1}'
                                   .format(k, len(v)))
        return responses.Node().init(
            id=node_id,
            runtime_info=storage_manager().update_node(node_id, request.json))


class DeploymentsIdExecutions(Resource):

    @swagger.operation(
        responseClass='List[{0}]'.format(responses.Execution.__name__),
        nickname="list",
        notes="Returns a list of executions related to the provided"
              " deployment."
    )
    def get(self, deployment_id):
        """
        Returns a list of executions related to the provided blueprint.
        """
        verify_deployment_exists(deployment_id)
        return [marshal(execution, responses.Execution.resource_fields) for
                execution in blueprints_manager()
                .get_deployment(deployment_id).executions_list()]

    @swagger.operation(
        responseClass=responses.Execution,
        nickname="execute",
        notes="Executes the provided workflow under the given deployment "
              "context.",
        parameters=[{'name': 'body',
                     'description': 'Workflow execution request',
                     'required': True,
                     'allowMultiple': False,
                     'dataType': requests_schema.ExecutionRequest.__name__,
                     'paramType': 'body'}],
        consumes=[
            "application/json"
        ]
    )
    @marshal_with(responses.Execution.resource_fields)
    def post(self, deployment_id):
        """
        Execute a workflow
        """
        verify_json_content_type()
        verify_deployment_exists(deployment_id)
        request_json = request.json
        if 'workflowId' not in request_json:
            abort(400, message='400: Missing workflowId in json request body')
        workflow_id = request.json['workflowId']
        try:
            return blueprints_manager().execute_workflow(deployment_id,
                                                         workflow_id), 201
        except WorkflowServiceError, e:
            abort_workflow_service_operation(e)


class DeploymentsIdWorkflows(Resource):

    @swagger.operation(
        responseClass='Workflows',
        nickname="workflows",
        notes="Returns a list of workflows related to the provided deployment."
    )
    @marshal_with(responses.Workflows.resource_fields)
    def get(self, deployment_id):
        """
        Returns a list of workflows related to the provided deployment.
        """
        verify_deployment_exists(deployment_id)
        deployment = blueprints_manager().get_deployment(deployment_id)
        workflows = deployment.workflows_list()
        return {
            'workflows': workflows,
            'blueprint_id': deployment.blueprint_id,
            'deployment_id': deployment.id
        }


def query_elastic_search(index, doc_type, body):
    """Query ElasticSearch with the provided index, type and query body.

    Returns:
    ElasticSearch result as is (Python dict).
    """
    es = elasticsearch.Elasticsearch()
    return es.search(index=index, doc_type=doc_type, body=body)


class Events(Resource):

    @swagger.operation(
        nickname='events',
        notes='Returns a list of events for the provided ElasticSearch query. '
              'The response format is as ElasticSearch response format.',
        parameters=[{'name': 'body',
                     'description': 'ElasticSearch query.',
                     'required': True,
                     'allowMultiple': False,
                     'dataType': 'string',
                     'paramType': 'body'}],
        consumes=['application/json']
    )
    def get(self):
        """
        Returns events for the provided ElasticSearch query
        """
        verify_json_content_type()
        return query_elastic_search('cloudify_events_and_logs',
                                    'cloudify_event',
                                    request.json)


class Logs(Resource):

    @swagger.operation(
        nickname='logs',
        notes='Returns a list of logs for the provided ElasticSearch query. '
              'The response format is as ElasticSearch response format.',
        parameters=[{'name': 'body',
                     'description': 'ElasticSearch query.',
                     'required': True,
                     'allowMultiple': False,
                     'dataType': 'string',
                     'paramType': 'body'}],
        consumes=['application/json']
    )
    def get(self):
        """
        Returns logs for the provided ElasticSearch query
        """
        verify_json_content_type()
        return query_elastic_search('cloudify_events_and_logs',
                                    'cloudify_log',
                                    request.json)<|MERGE_RESOLUTION|>--- conflicted
+++ resolved
@@ -44,11 +44,6 @@
 def blueprints_manager():
     import blueprints_manager
     return blueprints_manager.instance()
-
-
-def events_manager():
-    import events_manager
-    return events_manager.instance()
 
 
 def storage_manager():
@@ -171,12 +166,6 @@
         Submit a new blueprint.
         """
         file_server_root = config.instance().file_server_root
-
-<<<<<<< HEAD
-=======
-        blueprint_id = str(uuid.uuid4())
-
->>>>>>> 74a79ff2
         archive_target_path = tempfile.mktemp(dir=file_server_root)
         try:
             self._save_file_locally(archive_target_path)
