--- conflicted
+++ resolved
@@ -26,9 +26,4 @@
 
 script:
 
-    # command to run tests - we dont run remote tests since we cant provision vagrant inside travis
-<<<<<<< HEAD
-    - python -m unittest worker_installer.tests.test_worker_installer.TestLocalInstallerCase
-=======
     - nosetests worker_installer.tests.test_worker_installer:TestLocalInstallerCase --nologcapture --nocapture
->>>>>>> 1e12df87
