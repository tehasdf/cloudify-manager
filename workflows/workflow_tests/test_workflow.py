--- conflicted
+++ resolved
@@ -22,14 +22,11 @@
 from workflow_tests.testenv import deploy_application as deploy
 from workflow_tests.testenv import timeout
 from workflow_tests.testenv import run_search as search
-<<<<<<< HEAD
+from workflow_tests.testenv import get_blueprint
 from testenv import get_node_instance
 from testenv import get_deployment_nodes
 from cosmo_manager_rest_client.cosmo_manager_rest_client \
     import CosmoManagerRestClient
-=======
-from workflow_tests.testenv import get_blueprint
->>>>>>> 343a2087
 
 
 class BasicWorkflowsTest(TestCase):
@@ -151,7 +148,16 @@
         #expecting 4 results - 1 blueprint, 1 deployment, 1 execution, 1 node.
         self.assertEquals(4, len(hits))
 
-<<<<<<< HEAD
+    def test_get_blueprint(self):
+        dsl_path = resource("dsl/basic.yaml")
+        blueprint_id = 'my_new_blueprint'
+        deployment, _ = deploy(dsl_path, blueprint_id=blueprint_id)
+
+        self.assertEqual(blueprint_id, deployment.blueprintId)
+        blueprint = get_blueprint(blueprint_id)
+        self.assertEqual(blueprint_id, blueprint.id)
+        self.assertTrue(len(blueprint.plan) > 0)
+        self.assertEqual('None', blueprint.source)
     def test_node_state_uninitialized(self):
         dsl_path = resource('dsl/node_states.yaml')
         _id = uuid.uuid1()
@@ -186,33 +192,4 @@
         self.assertEqual(1, len(deployment_nodes.nodes))
         node_id = deployment_nodes.nodes[0].id
         node_instance = get_node_instance(node_id)
-        self.assertEqual('started', node_instance['state'])
-=======
-    def test_get_blueprint(self):
-        dsl_path = resource("dsl/basic.yaml")
-        blueprint_id = 'my_new_blueprint'
-        deployment, _ = deploy(dsl_path, blueprint_id=blueprint_id)
-
-        self.assertEqual(blueprint_id, deployment.blueprintId)
-        blueprint = get_blueprint(blueprint_id)
-        self.assertEqual(blueprint_id, blueprint.id)
-        self.assertTrue(len(blueprint.plan) > 0)
-        self.assertEqual('None', blueprint.source)
-
-    # TODO runtime-model: can be enabled if storage will be cleared
-    # after each test (currently impossible since storage is in-memory)
-    # def test_set_note_state_in_plugin(self):
-    #     dsl_path = resource("dsl/basic.yaml")
-    #     deploy(dsl_path)
-    #     from testenv import get_deployment_nodes
-    #     nodes = get_deployment_nodes()
-    #     self.assertEqual(1, len(nodes))
-    #
-    #     from testenv import logger
-    #     logger.info("nodes: {0}".format(nodes))
-    #
-    #     node_id = nodes[0]['id']
-    #     from testenv import get_node_state
-    #     node_state = get_node_state(node_id)
-    #     self.assertEqual(node_id, node_state['id'])
->>>>>>> 343a2087
+        self.assertEqual('started', node_instance['state'])