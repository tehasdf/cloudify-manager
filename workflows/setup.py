--- conflicted
+++ resolved
@@ -56,11 +56,8 @@
         "pika==0.9.13",
         "cosmo-plugin-plugin-installer",
         "cosmo-manager-rest-client",
-<<<<<<< HEAD
+        "bernhard==0.1.0",        
         'elasticsearch==1.0.0'
-=======
-        "bernhard==0.1.0"
->>>>>>> 567386dc
     ],
     test_requires=[
         "nose"
