########
# Copyright (c) 2013 GigaSpaces Technologies Ltd. All rights reserved
#
# Licensed under the Apache License, Version 2.0 (the "License");
# you may not use this file except in compliance with the License.
# You may obtain a copy of the License at
#
#        http://www.apache.org/licenses/LICENSE-2.0
#
# Unless required by applicable law or agreed to in writing, software
# distributed under the License is distributed on an "AS IS" BASIS,
#    * WITHOUT WARRANTIES OR CONDITIONS OF ANY KIND, either express or implied.
#    * See the License for the specific language governing permissions and
#    * limitations under the License.

__author__ = 'idanmo'

from cosmo.celery import celery
import os
from celery.utils.log import get_task_logger
import Queue
from os import path
import tarfile
import requests
import json

TEMP_DIR = os.environ.get('TEMP_DIR')


logger = get_task_logger(__name__)
return_value = Queue.Queue()
thread_obj = None


class ManagerRestClientTestClient(object):

    def __init__(self, port=8100):
        self.port = port
        self.base_manager_rest_uri = 'http://localhost:{0}'.format(port)

    def submit_blueprint(self, blueprint_path):
        tar_path = self._tar_blueprint(blueprint_path)
        application_file = path.basename(blueprint_path)
        blueprint_parent_dir = path.basename(path.dirname(blueprint_path))
        post_application_file = '{0}/{1}'.format(blueprint_parent_dir, application_file)
        with open(tar_path) as f:
            response = requests.post('{0}/blueprints'.format(self.base_manager_rest_uri),
                                     files={'application_archive': (path.basename(tar_path), f)},
                                     data={'application_file': post_application_file})
            status_code = response.status_code
            if status_code != 201:
                raise RuntimeError('Blueprint {0} submission failed'.format(blueprint_path))
        return response.json()

    validate = submit_blueprint

    def validate_blueprint(self, blueprint_response):
        response = requests.get('{0}/blueprints/{1}/validate'.format(
            self.base_manager_rest_uri, blueprint_response['id']))
        if response.status_code != 200:
            raise RuntimeError('Validation failed for blueprint: {0}'.format(blueprint_response['id']))
        return response.json()

    def execute_install_workflow(self, blueprint_response):
        response = requests.post('{0}/blueprints/{1}/executions'.format(
                                 self.base_manager_rest_uri, blueprint_response['id']),
                                 headers={'Content-Type': 'application/json'},
                                 data=json.dumps({'workflowId': 'install'}))
        if response.status_code != 201:
            raise RuntimeError('Install workflow execution failed for blueprint: {0}'.format(blueprint_response['id']))
        return response.json()

    def get_execution_status(self, execution_id):
        response = requests.get('{0}/executions/{1}'.format(
            self.base_manager_rest_uri, execution_id),
            headers={'Content-Type': 'application/json'})
        if response.status_code != 200:
            raise RuntimeError('Failed getting workflow execution status for workflow id {0}'.format(
                execution_id))
        return response.json()

<<<<<<< HEAD
    def execute_uninstall_workflow(self, deployment_id):
        #TODO: should be deployments instead of blueprints once we implement deployments scope
        response = requests.post('{0}/blueprints/{1}/executions'.format(
            self.base_manager_rest_uri, deployment_id),
                                 headers={'Content-Type': 'application/json'},
                                 data=json.dumps({'workflowId': 'uninstall'}))
        if response.status_code != 201:
            raise RuntimeError('Uninstall workflow execution failed for deployment id: {0}'.format(deployment_id))
=======
    def get_deployment_events(self, deployment_id, first_event=0, events_count=500):
        response = requests.get('{0}/deployments/{1}/events?from={2}&count={3}'.format(
            self.base_manager_rest_uri, deployment_id, first_event, events_count))
        if response.status_code != 200:
            raise RuntimeError('Failed getting deployment events for deployment id {0}'.format(deployment_id))
>>>>>>> 5bfcef4e
        return response.json()

    def _tar_blueprint(self, blueprint_path):
        blueprint_name = path.basename(path.splitext(blueprint_path)[0])
        blueprint_directory = path.dirname(blueprint_path)
        tar_path = '{0}/{1}.tar.gz'.format(TEMP_DIR, blueprint_name)
        with tarfile.open(tar_path, "w:gz") as tar:
            tar.add(blueprint_directory, arcname=os.path.basename(blueprint_directory))
        return tar_path

manager_client = ManagerRestClientTestClient()


@celery.task
def submit_and_execute_workflow(blueprint_path, **kwargs):
    blueprint = manager_client.submit_blueprint(blueprint_path)
    return blueprint, manager_client.execute_install_workflow(blueprint)


@celery.task
def submit_and_validate_blueprint(blueprint_path, **kwargs):
    blueprint = manager_client.submit_blueprint(blueprint_path)
    return manager_client.validate_blueprint(blueprint)


@celery.task
def get_execution_status(execution_id, **kwargs):
    return manager_client.get_execution_status(execution_id)


@celery.task
<<<<<<< HEAD
def uninstall_deployment(deployment_id, **kwargs):
    return manager_client.execute_uninstall_workflow(deployment_id)
=======
def get_deployment_events(deployment_id, first_event=0, events_count=500, **kwargs):
    return manager_client.get_deployment_events(deployment_id, first_event, events_count)
>>>>>>> 5bfcef4e
<|MERGE_RESOLUTION|>--- conflicted
+++ resolved
@@ -79,7 +79,13 @@
                 execution_id))
         return response.json()
 
-<<<<<<< HEAD
+    def get_deployment_events(self, deployment_id, first_event=0, events_count=500):
+        response = requests.get('{0}/deployments/{1}/events?from={2}&count={3}'.format(
+            self.base_manager_rest_uri, deployment_id, first_event, events_count))
+        if response.status_code != 200:
+            raise RuntimeError('Failed getting deployment events for deployment id {0}'.format(deployment_id))
+        return response.json()
+
     def execute_uninstall_workflow(self, deployment_id):
         #TODO: should be deployments instead of blueprints once we implement deployments scope
         response = requests.post('{0}/blueprints/{1}/executions'.format(
@@ -88,13 +94,6 @@
                                  data=json.dumps({'workflowId': 'uninstall'}))
         if response.status_code != 201:
             raise RuntimeError('Uninstall workflow execution failed for deployment id: {0}'.format(deployment_id))
-=======
-    def get_deployment_events(self, deployment_id, first_event=0, events_count=500):
-        response = requests.get('{0}/deployments/{1}/events?from={2}&count={3}'.format(
-            self.base_manager_rest_uri, deployment_id, first_event, events_count))
-        if response.status_code != 200:
-            raise RuntimeError('Failed getting deployment events for deployment id {0}'.format(deployment_id))
->>>>>>> 5bfcef4e
         return response.json()
 
     def _tar_blueprint(self, blueprint_path):
@@ -111,7 +110,7 @@
 @celery.task
 def submit_and_execute_workflow(blueprint_path, **kwargs):
     blueprint = manager_client.submit_blueprint(blueprint_path)
-    return blueprint, manager_client.execute_install_workflow(blueprint)
+    return manager_client.execute_install_workflow(blueprint)
 
 
 @celery.task
@@ -126,10 +125,11 @@
 
 
 @celery.task
-<<<<<<< HEAD
-def uninstall_deployment(deployment_id, **kwargs):
-    return manager_client.execute_uninstall_workflow(deployment_id)
-=======
 def get_deployment_events(deployment_id, first_event=0, events_count=500, **kwargs):
     return manager_client.get_deployment_events(deployment_id, first_event, events_count)
->>>>>>> 5bfcef4e
+
+
+
+@celery.task
+def uninstall_deployment(deployment_id, **kwargs):
+    return manager_client.execute_uninstall_workflow(deployment_id)