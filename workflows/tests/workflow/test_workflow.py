########
# Copyright (c) 2013 GigaSpaces Technologies Ltd. All rights reserved
#
# Licensed under the Apache License, Version 2.0 (the "License");
# you may not use this file except in compliance with the License.
# You may obtain a copy of the License at
#
#        http://www.apache.org/licenses/LICENSE-2.0
#
# Unless required by applicable law or agreed to in writing, software
# distributed under the License is distributed on an "AS IS" BASIS,
#    * WITHOUT WARRANTIES OR CONDITIONS OF ANY KIND, either express or implied.
#    * See the License for the specific language governing permissions and
#    * limitations under the License.

__author__ = 'idanmo'

from testenv import TestCase
from testenv import get_resource as resource
from testenv import deploy_application as deploy
from cosmo_manager_rest_client.cosmo_manager_rest_client import CosmoManagerRestCallError

class TestRuoteWorkflows(TestCase):

    def test_execute_operation(self):
        dsl_path = resource("dsl/basic.yaml")
        deploy(dsl_path)

        from cosmo.cloudmock.tasks import get_machines
        result = get_machines.apply_async()
        machines = result.get(timeout=10)

        self.assertEquals(1, len(machines))

    def test_dependencies_order_with_two_nodes(self):
        dsl_path = resource("dsl/dependencies-order-with-two-nodes.yaml")
        deploy(dsl_path)

        from cosmo.testmockoperations.tasks import get_state as testmock_get_state
        states = testmock_get_state.apply_async().get(timeout=10)
        self.assertEquals(2, len(states))
        self.assertTrue('mock_app.containing_node' in states[0]['id'])
        self.assertTrue('mock_app.contained_in_node' in states[1]['id'])

    def test_cloudify_runtime_properties_injection(self):
        dsl_path = resource("dsl/dependencies-order-with-two-nodes.yaml")
        deploy(dsl_path)

        from cosmo.testmockoperations.tasks import get_state as testmock_get_state
        states = testmock_get_state.apply_async().get(timeout=10)
        node_runtime_props = None
        for k, v in states[1]['relationships'].iteritems():
            if 'mock_app.containing_node' in k:
                node_runtime_props = v
                break
        self.assertEquals('value1', node_runtime_props['property1'])
        # length should be 2 because of auto injected ip property
        self.assertEquals(2, len(node_runtime_props))

    def test_non_existing_operation_exception(self):
        dsl_path = resource("dsl/wrong_operation_name.yaml")
<<<<<<< HEAD
        self.assertRaises(Exception, deploy, dsl_path)
=======
        self.assertRaises(CosmoManagerRestCallError, deploy, dsl_path)

>>>>>>> 3a6eb758

    # TODO runtime-model: can be enabled if storage will be cleared after each test (currently impossible since storage is in-memory)
    # def test_set_note_state_in_plugin(self):
    #     dsl_path = resource("dsl/basic.yaml")
    #     deploy(dsl_path)
    #     from testenv import get_deployment_nodes
    #     nodes = get_deployment_nodes()
    #     self.assertEqual(1, len(nodes))
    #
    #     from testenv import logger
    #     logger.info("nodes: {0}".format(nodes))
    #
    #     node_id = nodes[0]['id']
    #     from testenv import get_node_state
    #     node_state = get_node_state(node_id)
    #     self.assertEqual(node_id, node_state['id'])
<|MERGE_RESOLUTION|>--- conflicted
+++ resolved
@@ -19,6 +19,7 @@
 from testenv import get_resource as resource
 from testenv import deploy_application as deploy
 from cosmo_manager_rest_client.cosmo_manager_rest_client import CosmoManagerRestCallError
+
 
 class TestRuoteWorkflows(TestCase):
 
@@ -59,12 +60,7 @@
 
     def test_non_existing_operation_exception(self):
         dsl_path = resource("dsl/wrong_operation_name.yaml")
-<<<<<<< HEAD
-        self.assertRaises(Exception, deploy, dsl_path)
-=======
         self.assertRaises(CosmoManagerRestCallError, deploy, dsl_path)
-
->>>>>>> 3a6eb758
 
     # TODO runtime-model: can be enabled if storage will be cleared after each test (currently impossible since storage is in-memory)
     # def test_set_note_state_in_plugin(self):
