--- conflicted
+++ resolved
@@ -45,6 +45,7 @@
     def test_cloudify_runtime_properties_injection(self):
         dsl_path = resource("dsl/dependencies-order-with-two-nodes.yaml")
         deploy(dsl_path)
+
         from cosmo.testmockoperations.tasks import get_state as testmock_get_state
         states = testmock_get_state.apply_async().get(timeout=10)
         node_runtime_props = None
@@ -52,10 +53,6 @@
             if 'mock_app.containing_node' in k:
                 node_runtime_props = v
                 break
-<<<<<<< HEAD
-=======
-        self.assertIsNotNone(node_runtime_props)
->>>>>>> 5d2e1236
         self.assertEquals('value1', node_runtime_props['property1'])
         self.assertEquals(1, len(node_runtime_props))
 
