#########
# Copyright (c) 2014 GigaSpaces Technologies Ltd. All rights reserved
#
# Licensed under the Apache License, Version 2.0 (the "License");
# you may not use this file except in compliance with the License.
# You may obtain a copy of the License at
#
#       http://www.apache.org/licenses/LICENSE-2.0
#
# Unless required by applicable law or agreed to in writing, software
# distributed under the License is distributed on an "AS IS" BASIS,
#  * WITHOUT WARRANTIES OR CONDITIONS OF ANY KIND, either express or implied.
#  * See the License for the specific language governing permissions and
#  * limitations under the License.

__author__ = 'idanmo'

import unittest
import os
from os import path
from worker_installer import init_worker_installer
from worker_installer import DEFAULT_MIN_WORKERS, DEFAULT_MAX_WORKERS
from worker_installer import FabricRunner
from worker_installer.tasks import create_celery_configuration
from worker_installer.tasks import CELERY_INIT_PATH, CELERY_CONFIG_PATH
from cloudify.mocks import MockCloudifyContext
from cloudify.context import BootstrapContext
from cloudify.exceptions import NonRecoverableError


@init_worker_installer
def m(ctx, runner, worker_config, **kwargs):
    return worker_config


class CeleryWorkerConfigurationTest(unittest.TestCase):

    def setUp(self):
        os.environ['MANAGEMENT_USER'] = 'user'

    def test_deployment_config(self):
        ctx = MockCloudifyContext(deployment_id='deployment_id')
        conf = m(ctx)
        self.assertTrue('base_dir' in conf)
        self.assertTrue('init_file' in conf)
        self.assertTrue('config_file' in conf)

    def test_vm_config_validation(self):
        ctx = MockCloudifyContext(node_id='node',
<<<<<<< HEAD
                                  properties={'worker_config': {
                                      'distro': 'Ubuntu', }})
        self.assertRaises(ValueError, m, ctx)
=======
                                  properties={'worker_config': {}})
        self.assertRaises(NonRecoverableError, m, ctx)
>>>>>>> 1057649f
        ctx = MockCloudifyContext(node_id='node',
                                  properties={
                                      'worker_config': {
                                          'distro': 'Ubuntu', },
                                      'ip': '192.168.0.1'
                                  })
        self.assertRaises(NonRecoverableError, m, ctx)
        ctx = MockCloudifyContext(node_id='node',
                                  properties={
                                      'worker_config': {
                                          'user': 'user',
                                          'distro': 'Ubuntu', },
                                      'ip': '192.168.0.1'
                                  })
        self.assertRaises(NonRecoverableError, m, ctx)
        ctx = MockCloudifyContext(node_id='node',
                                  properties={
                                      'worker_config': {
                                          'user': 'user',
                                          'key': 'key.pem',
                                          'distro': 'Ubuntu',
                                      },
                                      'ip': '192.168.0.1'
                                  })
        m(ctx)

    def test_worker_config(self):
        node_id = 'node_id'
        ctx = MockCloudifyContext(
            deployment_id='test',
            node_id=node_id,
            runtime_properties={
                'ip': '192.168.0.1'
            },
            properties={
                'worker_config': {
                    'user': 'user',
                    'key': 'key.pem',
                    'distro': 'Ubuntu',
                }
            }
        )
        conf = m(ctx)
        self.assertTrue('base_dir' in conf)
        self.assertTrue('init_file' in conf)
        self.assertTrue('config_file' in conf)
        self.assertTrue('includes_file' in conf)

    def test_disable_requiretty_config(self):
        self._test_disable_requiretty_config('true', True)
        self._test_disable_requiretty_config('false', False)
        self._test_disable_requiretty_config('true', True)
        self._test_disable_requiretty_config('true', True)
        self._test_disable_requiretty_config(True, True)
        self._test_disable_requiretty_config(False, False)
        self._test_disable_requiretty_config(value=None,
                                             should_raise_exception=True)
        self._test_disable_requiretty_config(value='1234',
                                             should_raise_exception=True)

    def _test_disable_requiretty_config(self,
                                        value=None,
                                        expected=None,
                                        should_raise_exception=False):
        ctx = MockCloudifyContext(
            deployment_id='test',
            properties={
                'worker_config': {
                    'disable_requiretty': value,
                    'distro': 'Ubuntu',
                }
            }
        )
        if should_raise_exception:
            self.assertRaises(NonRecoverableError, m, ctx)
        else:
            conf = m(ctx)
            self.assertEqual(expected, conf['disable_requiretty'])

    def test_autoscale_configuration(self):
        node_id = 'node_id'
        ctx = MockCloudifyContext(
            deployment_id='test',
            node_id=node_id,
            runtime_properties={
                'ip': '192.168.0.1'
            },
            properties={
                'worker_config': {
                    'user': 'user',
                    'key': 'key.pem',
                    'distro': 'Ubuntu',
                }
            }
        )
        conf = m(ctx)
        self.assertEqual(conf['min_workers'], DEFAULT_MIN_WORKERS)
        self.assertEqual(conf['max_workers'], DEFAULT_MAX_WORKERS)
        ctx = MockCloudifyContext(
            deployment_id='test',
            node_id=node_id,
            runtime_properties={
                'ip': '192.168.0.1'
            },
            properties={
                'worker_config': {
                    'user': 'user',
                    'key': 'key.pem',
                    'min_workers': 2,
                    'max_workers': 5,
                    'distro': 'Ubuntu',
                }
            }
        )
        conf = m(ctx)
        self.assertEqual(conf['min_workers'], 2)
        self.assertEqual(conf['max_workers'], 5)

    def test_illegal_autoscale_configuration(self):
        node_id = 'node_id'
        ctx = MockCloudifyContext(
            deployment_id='test',
            node_id=node_id,
            runtime_properties={
                'ip': '192.168.0.1'
            },
            properties={
                'worker_config': {
                    'user': 'user',
                    'key': 'key.pem',
                    'min_workers': 10,
                    'max_workers': 5,
                    'distro': 'Ubuntu',
                }
            }
        )
        self.assertRaises(NonRecoverableError, m, ctx)
        ctx = MockCloudifyContext(
            deployment_id='test',
            node_id=node_id,
            runtime_properties={
                'ip': '192.168.0.1'
            },
            properties={
                'worker_config': {
                    'user': 'user',
                    'key': 'key.pem',
                    'min_workers': 'aaa',
                    'max_workers': 5,
                    'distro': 'Ubuntu',
                }
            }
        )
        self.assertRaises(NonRecoverableError, m, ctx)

    def test_autoscale_from_bootstrap_context(self):
        node_id = 'node_id'
        ctx = MockCloudifyContext(
            deployment_id='test',
            node_id=node_id,
            runtime_properties={
                'ip': '192.168.0.1'
            },
            properties={
                'worker_config': {
                    'user': 'user',
                    'key': 'key.pem',
                    'distro': 'Ubuntu',
                }
            },
            bootstrap_context=BootstrapContext({
                'cloudify_agent': {
                    'min_workers': 2,
                    'max_workers': 5,
                }
            })
        )
        conf = m(ctx)
        self.assertEqual(conf['min_workers'], 2)
        self.assertEqual(conf['max_workers'], 5)

    def test_key_from_bootstrap_context(self):
        node_id = 'node_id'
        ctx = MockCloudifyContext(
            deployment_id='test',
            node_id=node_id,
            runtime_properties={
                'ip': '192.168.0.1'
            },
            properties={
                'worker_config': {
                    'user': 'user',
                    'distro': 'Ubuntu',
                }
            },
            bootstrap_context=BootstrapContext({
                'cloudify_agent': {
                    'agent_key_path': 'here'
                }
            })
        )
        conf = m(ctx)
        self.assertEqual(conf['key'], 'here')

    def test_user_from_bootstrap_context(self):
        node_id = 'node_id'
        ctx = MockCloudifyContext(
            deployment_id='test',
            node_id=node_id,
            runtime_properties={
                'ip': '192.168.0.1'
            },
            properties={
                'worker_config': {
                    'distro': 'Ubuntu',
                },
            },
            bootstrap_context=BootstrapContext({
                'cloudify_agent': {
                    'agent_key_path': 'here',
                    'user': 'john doe'

                }
            })
        )
        conf = m(ctx)
        self.assertEqual(conf['user'], 'john doe')

    def test_ssh_port_from_bootstrap_context(self):
        node_id = 'node_id'
        ctx = MockCloudifyContext(
            deployment_id='test',
            node_id=node_id,
            runtime_properties={
                'ip': '192.168.0.1'
            },
            properties={
                'worker_config': {
                    'distro': 'Ubuntu',
                },
            },
            bootstrap_context=BootstrapContext({
                'cloudify_agent': {
                    'agent_key_path': 'here',
                    'user': 'john doe',
                    'remote_execution_port': 2222

                }
            })
        )
        conf = m(ctx)
        self.assertEqual(conf['port'], 2222)

    def test_workflows_worker_config(self):
        ctx = MockCloudifyContext(
            deployment_id='test',
            properties={
                'worker_config': {
                    'workflows_worker': 'true',
                    'distro': 'Ubuntu',
                }
            },
            runtime_properties={
                'ip': '192.168.0.1'
            }
        )
        conf = m(ctx)
        self.assertEqual(conf['name'], 'test_workflows')


class MockFabricRunner(FabricRunner):

    def __init__(self):
        self.put_files = {}

    def put(self, file_path, content, sudo=False):
        self.put_files[file_path] = content


class ConfigurationCreationTest(unittest.TestCase):

    def setUp(self):
        os.environ['MANAGEMENT_USER'] = 'user'
        os.environ['MANAGER_REST_PORT'] = '8100'
        os.environ['MANAGEMENT_IP'] = '192.168.0.1'
        os.environ['AGENT_IP'] = '192.168.0.2'

    def read_file(self, file_name):
        file_path = path.join(path.dirname(__file__), file_name)
        with open(file_path, 'r') as f:
            return f.read()

    def get_resource(self, resource_name):
        if CELERY_INIT_PATH in resource_name:
            return self.read_file('celeryd-cloudify.init.jinja2')
        elif CELERY_CONFIG_PATH in resource_name:
            return self.read_file('celeryd-cloudify.conf.jinja2')
        return None

    def test_prepare_configuration(self):
        ctx = MockCloudifyContext(deployment_id='deployment_id')
        worker_config = m(ctx)
        runner = MockFabricRunner()
        create_celery_configuration(ctx,
                                    runner,
                                    worker_config,
                                    self.get_resource)
        self.assertEquals(3, len(runner.put_files))
        self.assertTrue(worker_config['init_file'] in runner.put_files)
        self.assertTrue(worker_config['config_file'] in runner.put_files)
        self.assertTrue(worker_config['includes_file'] in runner.put_files)<|MERGE_RESOLUTION|>--- conflicted
+++ resolved
@@ -47,14 +47,9 @@
 
     def test_vm_config_validation(self):
         ctx = MockCloudifyContext(node_id='node',
-<<<<<<< HEAD
                                   properties={'worker_config': {
                                       'distro': 'Ubuntu', }})
-        self.assertRaises(ValueError, m, ctx)
-=======
-                                  properties={'worker_config': {}})
-        self.assertRaises(NonRecoverableError, m, ctx)
->>>>>>> 1057649f
+        self.assertRaises(NonRecoverableError, m, ctx)
         ctx = MockCloudifyContext(node_id='node',
                                   properties={
                                       'worker_config': {
