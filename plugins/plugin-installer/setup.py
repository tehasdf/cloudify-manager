--- conflicted
+++ resolved
@@ -17,14 +17,6 @@
 
 from setuptools import setup
 
-<<<<<<< HEAD
-PLUGINS_COMMON_VERSION = "3.0"
-PLUGINS_COMMON_BRANCH = "3.0"
-PLUGINS_COMMON = "https://github.com/cloudify-cosmo/cloudify-plugins-common" \
-                 "/tarball/{0}#egg=cloudify-plugins-common-{1}".format(
-                     PLUGINS_COMMON_BRANCH, PLUGINS_COMMON_VERSION)
-=======
->>>>>>> d4ba0571
 
 setup(
     name='cloudify-plugin-installer-plugin',
