--- conflicted
+++ resolved
@@ -47,16 +47,9 @@
         ctx = utils.find_type_in_kwargs(CloudifyContext,
                                         kwargs.values() + list(args))
         if not ctx:
-<<<<<<< HEAD
-            raise NonRecoverableError('CloudifyContext not '
-                                      'found in invocation args')
-        if ctx.properties and 'cloudify_agent' in ctx.properties:
-            cloudify_agent = ctx.properties['cloudify_agent']
-=======
             raise RuntimeError('CloudifyContext not found in invocation args')
         if ctx.node.properties and 'cloudify_agent' in ctx.node.properties:
             cloudify_agent = ctx.node.properties['cloudify_agent']
->>>>>>> 308a9f0b
         else:
             cloudify_agent = {}
         prepare_configuration(ctx, cloudify_agent)
