/*******************************************************************************
 * Copyright (c) 2013 GigaSpaces Technologies Ltd. All rights reserved
 *
 * Licensed under the Apache License, Version 2.0 (the "License");
 * you may not use this file except in compliance with the License.
 * You may obtain a copy of the License at
 *
 *       http://www.apache.org/licenses/LICENSE-2.0
 *
 * Unless required by applicable law or agreed to in writing, software
 * distributed under the License is distributed on an "AS IS" BASIS,
 * WITHOUT WARRANTIES OR CONDITIONS OF ANY KIND, either express or implied.
 * See the License for the specific language governing permissions and
 * limitations under the License.
 ******************************************************************************/
package org.cloudifysource.cosmo.service.state;


import com.fasterxml.jackson.annotation.JsonIgnore;
import com.google.common.base.Preconditions;
import com.google.common.collect.Sets;
import org.cloudifysource.cosmo.TaskConsumerState;

import java.net.URI;
import java.util.Set;

/**
 * The state object of {@link org.cloudifysource.cosmo.service.ServiceGridOrchestrator}.
 * @author Itai Frenkel
 * @since 0.1
 */
public class ServiceGridOrchestratorState extends TaskConsumerState {

    private ServiceGridDeploymentPlan deploymentPlan;
    private Set<URI> serviceIdsToUninstall = Sets.newHashSet();
    private URI serverId;

    public ServiceGridOrchestratorState() {
        deploymentPlan = new ServiceGridDeploymentPlan();
    }

    public void setServerId(URI serverId) {
        this.serverId = serverId;
    }

<<<<<<< HEAD
    public ServiceGridDeploymentPlan getDeploymentPlan() {
        return deploymentPlan;
    }

    public void setDeploymentPlan(ServiceGridDeploymentPlan deploymentPlan) {
        this.deploymentPlan = deploymentPlan;
    }

=======
>>>>>>> 39a43c07
    @JsonIgnore
    public void addServiceIdToUninstall(URI serviceId) {
        this.serviceIdsToUninstall.add(serviceId);
    }

    @JsonIgnore
    public void removeServiceIdToUninstall(URI serviceId) {
        boolean removed = serviceIdsToUninstall.remove(serviceId);
        Preconditions.checkArgument(removed, "Cannot remove %s from services to uninstall list", serviceId);
    }

    public Set<URI> getServiceIdsToUninstall() {
        return serviceIdsToUninstall;
    }

    public void setServiceIdsToUninstall(Set<URI> serviceIds) {
        this.serviceIdsToUninstall = serviceIds;
    }

    public URI getServerId() {
        return serverId;
    }
}<|MERGE_RESOLUTION|>--- conflicted
+++ resolved
@@ -43,7 +43,6 @@
         this.serverId = serverId;
     }
 
-<<<<<<< HEAD
     public ServiceGridDeploymentPlan getDeploymentPlan() {
         return deploymentPlan;
     }
@@ -52,8 +51,6 @@
         this.deploymentPlan = deploymentPlan;
     }
 
-=======
->>>>>>> 39a43c07
     @JsonIgnore
     public void addServiceIdToUninstall(URI serviceId) {
         this.serviceIdsToUninstall.add(serviceId);
