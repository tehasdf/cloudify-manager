/*******************************************************************************
 * Copyright (c) 2013 GigaSpaces Technologies Ltd. All rights reserved
 *
 * Licensed under the Apache License, Version 2.0 (the "License");
 * you may not use this file except in compliance with the License.
 * You may obtain a copy of the License at
 *
 *       http://www.apache.org/licenses/LICENSE-2.0
 *
 * Unless required by applicable law or agreed to in writing, software
 * distributed under the License is distributed on an "AS IS" BASIS,
 * WITHOUT WARRANTIES OR CONDITIONS OF ANY KIND, either express or implied.
 * See the License for the specific language governing permissions and
 * limitations under the License.
 ******************************************************************************/
package org.cloudifysource.cosmo.service;

import com.google.common.base.Optional;
import com.google.common.base.Preconditions;
import com.google.common.base.Predicate;
import com.google.common.collect.ImmutableSet;
import com.google.common.collect.Iterables;
import com.google.common.collect.Lists;
import com.google.common.collect.Sets;
import org.cloudifysource.cosmo.ImpersonatingTaskConsumer;
import org.cloudifysource.cosmo.Task;
import org.cloudifysource.cosmo.TaskConsumer;
import org.cloudifysource.cosmo.TaskConsumerStateHolder;
import org.cloudifysource.cosmo.TaskConsumerStateModifier;
import org.cloudifysource.cosmo.TaskProducer;
import org.cloudifysource.cosmo.agent.health.AgentHealthProbe;
import org.cloudifysource.cosmo.agent.health.TaskBasedAgentHealthProbe;
import org.cloudifysource.cosmo.agent.state.AgentState;
import org.cloudifysource.cosmo.agent.tasks.MachineLifecycleTask;
import org.cloudifysource.cosmo.agent.tasks.PlanAgentTask;
import org.cloudifysource.cosmo.service.id.AliasGroupId;
import org.cloudifysource.cosmo.service.id.AliasId;
import org.cloudifysource.cosmo.service.lifecycle.LifecycleName;
import org.cloudifysource.cosmo.service.lifecycle.LifecycleState;
import org.cloudifysource.cosmo.service.lifecycle.LifecycleStateMachine;
import org.cloudifysource.cosmo.service.lifecycle.LifecycleStateMachineText;
import org.cloudifysource.cosmo.service.state.AgentPlan;
import org.cloudifysource.cosmo.service.state.ServiceConfig;
import org.cloudifysource.cosmo.service.state.ServiceDeploymentPlan;
import org.cloudifysource.cosmo.service.state.ServiceGridDeploymentPlan;
import org.cloudifysource.cosmo.service.state.ServiceGridOrchestratorState;
import org.cloudifysource.cosmo.service.state.ServiceInstanceDeploymentPlan;
import org.cloudifysource.cosmo.service.state.ServiceInstanceState;
import org.cloudifysource.cosmo.service.state.ServiceState;
import org.cloudifysource.cosmo.service.tasks.PlanServiceInstanceTask;
import org.cloudifysource.cosmo.service.tasks.PlanServiceTask;
import org.cloudifysource.cosmo.service.tasks.RecoverServiceInstanceStateTask;
import org.cloudifysource.cosmo.service.tasks.RemoveServiceInstanceFromAgentTask;
import org.cloudifysource.cosmo.service.tasks.RemoveServiceInstanceFromServiceTask;
import org.cloudifysource.cosmo.service.tasks.ServiceInstalledTask;
import org.cloudifysource.cosmo.service.tasks.ServiceInstallingTask;
import org.cloudifysource.cosmo.service.tasks.ServiceInstanceTask;
import org.cloudifysource.cosmo.service.tasks.ServiceUninstalledTask;
import org.cloudifysource.cosmo.service.tasks.ServiceUninstallingTask;
import org.cloudifysource.cosmo.service.tasks.UnreachableServiceInstanceTask;
import org.cloudifysource.cosmo.service.tasks.UpdateDeploymentCommandlineTask;
import org.cloudifysource.cosmo.state.StateReader;

import java.net.URI;
import java.util.List;
import java.util.Set;

/**
 * Consumes task from the planner, and orchestrates their execution
 * by producing tasks to agents and machine provisioning.
 * @author Itai Frenkel
 * @since 0.1
 */
public class ServiceGridOrchestrator {

    private final ServiceGridOrchestratorState state;

    private final URI machineProvisionerId;
    private final URI orchestratorId;
    private final StateReader stateReader;
    private final AgentHealthProbe agentHealthProbe;

    public ServiceGridOrchestrator(ServiceGridOrchestratorParameter parameterObject) {
        Preconditions.checkNotNull(parameterObject);
        Preconditions.checkNotNull(parameterObject.getOrchestratorId());
        this.orchestratorId = parameterObject.getOrchestratorId();
        Preconditions.checkNotNull(parameterObject.getMachineProvisionerId());
        this.machineProvisionerId = parameterObject.getMachineProvisionerId();
        Preconditions.checkNotNull(parameterObject.getStateReader());
        this.stateReader = parameterObject.getStateReader();
        Preconditions.checkNotNull(parameterObject.getAgentHealthProbe());
        this.agentHealthProbe = parameterObject.getAgentHealthProbe();
        this.state = new ServiceGridOrchestratorState();
        Preconditions.checkNotNull(parameterObject.getServerId());
        this.state.setServerId(parameterObject.getServerId());
        this.state.setTasksHistory(ServiceUtils.toTasksHistoryId(orchestratorId));
    }

    @TaskProducer
    public Iterable<Task> orchestrate() {

        final List<Task> newTasks = Lists.newArrayList();

        agentHealthProbe.monitorAgents(getPlannedAgentIds());

        boolean ready = syncStateWithDeploymentPlan(newTasks);

        if (ready) {
            //start orchestrating according to current state

            for (final URI agentId : getPlannedAgentIds()) {
                orchestrateAgent(newTasks, agentId);
            }

            final ServiceGridDeploymentPlan deploymentPlan = state.getDeploymentPlan();
            for (final ServiceInstanceDeploymentPlan instancePlan : deploymentPlan.getInstances()) {
                orchestrateServiceInstance(newTasks, instancePlan);
            }

            for (final URI serviceId : ImmutableSet.copyOf(getPlannedServiceIds())) {

                Optional<ServiceDeploymentPlan> servicePlan = deploymentPlan.getServicePlan(serviceId);
                final boolean serviceAutoUninstall =
                        servicePlan.isPresent() &&
                        servicePlan.get().isAutoUninstall();

                if (serviceAutoUninstall &&
                    Iterables.isEmpty(deploymentPlan.getInstanceIdsByServiceId(serviceId)) &&
                    Iterables.isEmpty(getServiceState(serviceId).getInstanceIds())) {

                    uninstallService(serviceId);
                }
            }

            for (final URI serviceId : Iterables.concat(getPlannedServiceIds(), state.getServiceIdsToUninstall())) {
                orchestrateService(newTasks, serviceId);
            }
        }

        return newTasks;
    }

    private LifecycleName extractLifecycleNameFromCommandLineTask(UpdateDeploymentCommandlineTask task,
                                                                  int nameIndex, int secondaryNameIndex) {
        String name = task.getArguments().get(nameIndex);
        String secondaryName = "";
        if (task.getArguments().size() > secondaryNameIndex) {
            secondaryName = task.getArguments().get(secondaryNameIndex);
        }

        return new LifecycleName(name, secondaryName);
    }

    @TaskConsumer
    public void updateDeployment(UpdateDeploymentCommandlineTask task) {
        final String command = task.getArguments().get(1);
        if (command.equals("plan_set")) {

            final AliasGroupId aliasGroup = new AliasGroupId(task.getArguments().get(0));
            final LifecycleName name = extractLifecycleNameFromCommandLineTask(task, 2, 3);
            final URI serviceId = ServiceUtils.newServiceId(state.getServerId(), aliasGroup, name);
            final ServiceConfig serviceConfig = new ServiceConfig();
            serviceConfig.setPlannedNumberOfInstances(Integer.valueOf(task.getOptions().get("instances")));
            serviceConfig.setMaxNumberOfInstances(Integer.valueOf(task.getOptions().get("max_instances")));
            serviceConfig.setMinNumberOfInstances(Integer.valueOf(task.getOptions().get("min_instances")));
            serviceConfig.setServiceId(serviceId);
            serviceConfig.setDisplayName(name.getFullName());
            final ServiceDeploymentPlan servicePlan = new ServiceDeploymentPlan();
            servicePlan.setServiceConfig(serviceConfig);
            servicePlan.setAutoUninstall(false);
            state.getDeploymentPlan().setService(servicePlan);

        } else if (command.equals("plan_unset")) {
            final AliasGroupId aliasGroup = new AliasGroupId(task.getArguments().get(0));
            final LifecycleName name = extractLifecycleNameFromCommandLineTask(task, 2, 3);
            final URI serviceId = ServiceUtils.newServiceId(state.getServerId(), aliasGroup, name);
            uninstallService(serviceId);

        } else if (command.equals("lifecycle_set")) {
            final AliasId alias = new AliasId(task.getArguments().get(0));
            // TODO SSH: do something about indexes here its 2,4 and above 2,3
            final LifecycleName name = extractLifecycleNameFromCommandLineTask(task, 2, 4);
            final LifecycleStateMachineText text = new LifecycleStateMachineText(task.getArguments().get(3));
            final LifecycleState begin = new LifecycleState(task.getOptions().get("begin"));
            final LifecycleState end = new LifecycleState(task.getOptions().get("end"));
            LifecycleStateMachine stateMachine = new LifecycleStateMachine();
            stateMachine.setLifecycleName(name);
            stateMachine.setText(text);
            stateMachine.setBeginState(begin);
            stateMachine.setEndState(end);

            final URI instanceId = ServiceUtils.newInstanceId(state.getServerId(), alias, name);
            final URI agentId = ServiceUtils.newAgentId(state.getServerId(), alias);
            final AliasGroupId aliasGroup = alias.getAliasGroup();
            final URI serviceId = ServiceUtils.newServiceId(state.getServerId(), aliasGroup, name);
            final ServiceInstanceDeploymentPlan instancePlan = new ServiceInstanceDeploymentPlan();
            instancePlan.setInstanceId(instanceId);
            instancePlan.setAgentId(agentId);
            instancePlan.setStateMachine(stateMachine);
            instancePlan.setServiceId(serviceId);
            state.getDeploymentPlan().addServiceInstance(instancePlan);

        } else if (command.startsWith("cloudmachine_")) {
            final AliasId alias = new AliasId(task.getArguments().get(0));
            final URI agentId = ServiceUtils.newAgentId(state.getServerId(), alias);
            final Optional<AgentPlan> agentPlan = state.getDeploymentPlan().getAgentPlan(agentId);
            if (agentPlan.isPresent()) {
                agentPlan.get().setLifecycleState(new LifecycleState(command));

            } else {
                final AgentPlan newAgentPlan = new AgentPlan();
                newAgentPlan.setAgentId(agentId);
                newAgentPlan.setLifecycleState(new LifecycleState(command));
                state.getDeploymentPlan().addAgent(newAgentPlan);
            }

        } else if (command.equals("machine_set")) {
            AliasId alias = new AliasId(task.getArguments().get(0));
            final URI agentId = ServiceUtils.newAgentId(state.getServerId(), alias);
            Optional<AgentPlan> agentPlan = state.getDeploymentPlan().getAgentPlan(agentId);
            if (!agentPlan.isPresent()) {
                final AgentPlan newAgentPlan = new AgentPlan();
                newAgentPlan.setAgentId(agentId);
                //TODO: We are simulating here a cloudmachine lifecycle
                //we need to define a statemachine that is suitable for a data center machine.
                newAgentPlan.setLifecycleState(new LifecycleState("cloudmachine_reachable"));
                state.getDeploymentPlan().addAgent(newAgentPlan);
                agentPlan = Optional.fromNullable(newAgentPlan);
            }
            agentPlan.get().getProperties().putAll(task.getOptions());

        } else if (command.equals("machine_unset")) {
            AliasId alias = new AliasId(task.getArguments().get(0));
            final URI agentId = ServiceUtils.newAgentId(state.getServerId(), alias);
            Optional<AgentPlan> agentPlan = state.getDeploymentPlan().getAgentPlan(agentId);
            if (agentPlan.isPresent()) {
                agentPlan.get().setLifecycleState(new LifecycleState("cloudmachine_terminated"));
            }

        } else {
            final AliasId alias = new AliasId(task.getArguments().get(0));
            final LifecycleState desiredState = new LifecycleState(command);
            final LifecycleName name = LifecycleName.fromLifecycleState(desiredState);
            if (task.getArguments().size() >= 3) {
                name.setSecondaryName(task.getArguments().get(2));
            }
            final URI instanceId = ServiceUtils.newInstanceId(state.getServerId(), alias, name);
            final LifecycleStateMachine stateMachine =
                    state.getDeploymentPlan().getInstancePlan(instanceId).get()
                         .getStateMachine();
            stateMachine.setLifecycleName(name);
            stateMachine.getProperties().putAll(task.getOptions());
            stateMachine.setCurrentState(desiredState);

            if (!state.getDeploymentPlan().getServiceByInstanceId(instanceId).isPresent()) {
                // create default ServiceConfig
                final URI serviceId = ServiceUtils.newServiceId(state.getServerId(), alias.getAliasGroup(), name);
                final ServiceConfig serviceConfig = new ServiceConfig();
                serviceConfig.setServiceId(serviceId);
                serviceConfig.setDisplayName(name.getName());
                final ServiceDeploymentPlan servicePlan = new ServiceDeploymentPlan();
                servicePlan.setAutoUninstall(true);
                servicePlan.setServiceConfig(serviceConfig);
                state.getDeploymentPlan().setService(servicePlan);
            }
        }
    }

    @ImpersonatingTaskConsumer
    public void planAgent(PlanAgentTask task,
                          TaskConsumerStateModifier<AgentState> impersonatedStateModifier) {

        final int numberOfMachineRestarts = 0;

        final URI agentId = task.getStateId();
        Optional<AgentPlan> agentPlan = state.getDeploymentPlan().getAgentPlan(agentId);
        Preconditions.checkState(agentPlan.isPresent());

        AgentState agentState = new AgentState();
        agentState.setNumberOfMachineStarts(numberOfMachineRestarts);
        agentState.setTasksHistory(ServiceUtils.toTasksHistoryId(task.getStateId()));
        agentState.getStateMachine().getProperties().putAll(agentPlan.get().getProperties());
        impersonatedStateModifier.put(agentState);
    }

    @ImpersonatingTaskConsumer
    public void planService(PlanServiceTask task,
                            TaskConsumerStateModifier<ServiceState> impersonatedStateModifier) {

        ServiceState serviceState = impersonatedStateModifier.get();
        if (serviceState == null) {
            serviceState = new ServiceState();
        }
        serviceState.setServiceConfig(task.getServiceConfig());
        serviceState.setInstanceIds(task.getServiceInstanceIds());
        serviceState.setProgress(ServiceState.Progress.INSTALLING_SERVICE);
        serviceState.setTasksHistory(ServiceUtils.toTasksHistoryId(task.getStateId()));
        impersonatedStateModifier.put(serviceState);
    }

    @ImpersonatingTaskConsumer
    public void serviceUninstalling(ServiceUninstallingTask task,
                                    TaskConsumerStateModifier<ServiceState> impersonatedStateModifier) {
        ServiceState serviceState = impersonatedStateModifier.get();
        serviceState.setProgress(ServiceState.Progress.UNINSTALLING_SERVICE);
        impersonatedStateModifier.put(serviceState);
    }

    @ImpersonatingTaskConsumer
    public void serviceInstalling(ServiceInstallingTask task,
                                  TaskConsumerStateModifier<ServiceState> impersonatedStateModifier) {
        ServiceState serviceState = impersonatedStateModifier.get();
        serviceState.setProgress(ServiceState.Progress.INSTALLING_SERVICE);
        impersonatedStateModifier.put(serviceState);
    }

    @ImpersonatingTaskConsumer
    public void serviceUninstalled(ServiceUninstalledTask task,
                                   TaskConsumerStateModifier<ServiceState> impersonatedStateModifier) {
        ServiceState serviceState = impersonatedStateModifier.get();
        serviceState.setProgress(ServiceState.Progress.SERVICE_UNINSTALLED);
        impersonatedStateModifier.put(serviceState);

        final URI serviceId = serviceState.getServiceConfig().getServiceId();
        state.removeServiceIdToUninstall(serviceId);
    }

    @ImpersonatingTaskConsumer
    public void planServiceInstance(PlanServiceInstanceTask task,
                                    TaskConsumerStateModifier impersonatedStateModifier) {
        ServiceInstanceState instanceState = new ServiceInstanceState();
        instanceState.setAgentId(task.getAgentId());
        instanceState.setServiceId(task.getServiceId());
        final LifecycleStateMachine stateMachine = task.getStateMachine();
        Preconditions.checkNotNull(stateMachine.getBeginState());
        Preconditions.checkNotNull(stateMachine.getEndState());
        stateMachine.setCurrentState(stateMachine.getBeginState());
        instanceState.setStateMachine(stateMachine);
        instanceState.setTasksHistory(ServiceUtils.toTasksHistoryId(task.getStateId()));
        instanceState.setStateMachine(stateMachine);
        impersonatedStateModifier.put(instanceState);
    }

    @ImpersonatingTaskConsumer
    public void unreachableServiceInstance(
            final UnreachableServiceInstanceTask task,
            final TaskConsumerStateModifier<ServiceInstanceState> impersonatedStateModifier) {
        ServiceInstanceState instanceState = impersonatedStateModifier.get();
        instanceState.setReachable(false);
        impersonatedStateModifier.put(instanceState);
    }

    @ImpersonatingTaskConsumer
    public void removeServiceInstanceFromService(
            final RemoveServiceInstanceFromServiceTask task,
            final TaskConsumerStateModifier<ServiceState> impersonatedStateModifier) {

        final ServiceState serviceState = impersonatedStateModifier.get();
        serviceState.removeInstance(task.getInstanceId());
        impersonatedStateModifier.put(serviceState);
    }

    @ImpersonatingTaskConsumer
    public void serviceInstalled(final ServiceInstalledTask task,
                                 final TaskConsumerStateModifier<ServiceState> impersonatedStateModifier) {
        ServiceState serviceState = impersonatedStateModifier.get();
        serviceState.setProgress(ServiceState.Progress.SERVICE_INSTALLED);
        impersonatedStateModifier.put(serviceState);
    }

    @ImpersonatingTaskConsumer
    public void removeServiceInstanceFromAgent(final RemoveServiceInstanceFromAgentTask task,
                                               final TaskConsumerStateModifier<AgentState> impersonatedStateModifier) {

        final AgentState agentState = impersonatedStateModifier.get();
        agentState.removeServiceInstanceId(task.getInstanceId());
        impersonatedStateModifier.put(agentState);
    }

    private boolean syncStateWithDeploymentPlan(
            final List<Task> newTasks) {

        boolean syncComplete = true;

        for (final URI agentId : getPlannedAgentIds()) {
            final AgentState agentState = getAgentState(agentId);
            //Checks on null agent state
            if (agentState == null) {
                if (isUndiscoveredAgentUnreachable(agentId)) {
                    final PlanAgentTask planAgentTask = new PlanAgentTask();
                    planAgentTask.setStateId(agentId);
                    planAgentTask.setConsumerId(orchestratorId);
                    addNewTaskIfNotExists(newTasks, planAgentTask);
                    syncComplete = planServiceInstances(newTasks, false, agentId);
                } else {
                    syncComplete = false;
                }
            } else {
                if (isDiscoveredAgentUnreachable(agentId)) {
                    syncComplete = planServiceInstances(newTasks, syncComplete, agentId);
                } else {
                    if (!agentState.isMachineReachableLifecycle()) {
                        syncComplete = false;
                    } else {
                        syncComplete = recoverInstancesState(newTasks, syncComplete, agentId);
                    }
                }
            }
        }

        syncComplete = planServices(newTasks, syncComplete);

        return syncComplete;
    }

    private boolean isDiscoveredAgentUnreachable(URI agentId) {
        AgentState agentState = getAgentState(agentId);
        if (agentState.isMachineReachableLifecycle())
            return false;

        return true;
    }

    private boolean isUndiscoveredAgentUnreachable(URI agentId) {
        Optional<Long> agentUnreachablePeriod = agentHealthProbe.getAgentUnreachablePeriod(agentId);
        if (!agentUnreachablePeriod.isPresent())
            return false;

        return agentUnreachablePeriod.get() >= TaskBasedAgentHealthProbe.AGENT_UNREACHABLE_MILLISECONDS;
    }

    private boolean isPreviouslyReachableAgentIsNowUnreachable(URI agentId) {
        return agentHealthProbe.isAgentUnreachable(agentId);
    }

    private boolean planServices(List<Task> newTasks, boolean syncComplete) {
        for (final ServiceDeploymentPlan servicePlan : state.getDeploymentPlan().getServices()) {
            final URI serviceId = servicePlan.getServiceConfig().getServiceId();
            final ServiceState serviceState = getServiceState(serviceId);
            final Iterable<URI> plannedInstanceIds = state.getDeploymentPlan().getInstanceIdsByServiceId(serviceId);
            Iterable<URI> actualInstanceIds =
                    (serviceState == null ? Lists.<URI>newArrayList() : serviceState.getInstanceIds());
            final Iterable<URI> allInstanceIds =
                    ImmutableSet.copyOf(Iterables.concat(actualInstanceIds, plannedInstanceIds));
            if (serviceState == null ||
                !Iterables.elementsEqual(actualInstanceIds, allInstanceIds)) {

                syncComplete = false;
                final PlanServiceTask planServiceTask = new PlanServiceTask();
                planServiceTask.setStateId(serviceId);
                planServiceTask.setConsumerId(orchestratorId);
                // when scaling out, the service state should include the new planned instances.
                // when scaling in,  the service state should still include the old instances until they are removed.
                planServiceTask.setServiceInstanceIds(Lists.newArrayList(allInstanceIds));
                planServiceTask.setServiceConfig(servicePlan.getServiceConfig());
                addNewTaskIfNotExists(newTasks, planServiceTask);
            }
        }
        return syncComplete;
    }

    private boolean recoverInstancesState(List<Task> newTasks, boolean syncComplete, URI agentId) {
        Iterable<URI> plannedInstanceIds = state.getDeploymentPlan().getInstanceIdsByAgentId(agentId);
        for (URI instanceId : plannedInstanceIds) {
            ServiceInstanceState instanceState = getServiceInstanceState(instanceId);
            if (instanceState == null || !instanceState.isReachable()) {

                syncComplete = false;
                final URI serviceId = state.getDeploymentPlan().getServiceIdByInstanceId(instanceId).get();
                final ServiceState serviceState = getServiceState(serviceId);
                final RecoverServiceInstanceStateTask recoverInstanceStateTask =
                        new RecoverServiceInstanceStateTask();
                recoverInstanceStateTask.setStateId(instanceId);
                recoverInstanceStateTask.setConsumerId(agentId);
                recoverInstanceStateTask.setServiceId(serviceId);
                recoverInstanceStateTask.setStateMachine(
                        state.getDeploymentPlan().getInstancePlan(instanceId).get().getStateMachine());
                addNewTaskIfNotExists(newTasks, recoverInstanceStateTask);
            }
        }
        return syncComplete;
    }

    private boolean planServiceInstances(List<Task> newTasks, boolean syncComplete, URI agentId) {
        Iterable<URI> plannedInstanceIds = state.getDeploymentPlan().getInstanceIdsByAgentId(agentId);
        for (URI instanceId : plannedInstanceIds) {
            if (getServiceInstanceState(instanceId) == null) {
                syncComplete = false;
                final URI serviceId =
                        state.getDeploymentPlan().getServiceIdByInstanceId(instanceId).get();
                final LifecycleStateMachine stateMachine =
                    state.getDeploymentPlan().getInstancePlan(instanceId).get().getStateMachine();
                Preconditions.checkNotNull(stateMachine.getBeginState());
                Preconditions.checkNotNull(stateMachine.getEndState());
                final PlanServiceInstanceTask planInstanceTask = new PlanServiceInstanceTask();
                planInstanceTask.setStateId(instanceId);
                planInstanceTask.setAgentId(agentId);
                planInstanceTask.setServiceId(serviceId);
                planInstanceTask.setConsumerId(orchestratorId);
                planInstanceTask.setStateMachine(stateMachine);
                addNewTaskIfNotExists(newTasks, planInstanceTask);
            }
        }
        return syncComplete;
    }

    private Iterable<URI> getPlannedAgentIds() {
        return state.getDeploymentPlan().getAgentIds();
    }

    private void orchestrateService(List<Task> newTasks, URI serviceId) {

        final ServiceState serviceState = getServiceState(serviceId);
        final Predicate<URI> findInstanceNotStartedPredicate = new Predicate<URI>() {

            @Override
            public boolean apply(final URI instanceId) {
                return !getServiceInstanceState(instanceId).getStateMachine().isLifecycleEndState();
            }
        };

        Set<URI> serviceIdsToUninstall = state.getServiceIdsToUninstall();
        if (serviceIdsToUninstall.contains(serviceId) &&
            serviceState.isProgress(
                ServiceState.Progress.INSTALLING_SERVICE,
                ServiceState.Progress.SERVICE_INSTALLED)) {
            ServiceUninstallingTask task = new ServiceUninstallingTask();
            task.setStateId(serviceId);
            task.setConsumerId(orchestratorId);
            addNewTaskIfNotExists(newTasks, task);
        } else if (serviceState.isProgress(ServiceState.Progress.INSTALLING_SERVICE)) {
            final boolean isServiceInstalling =
                    Iterables.any(serviceState.getInstanceIds(), findInstanceNotStartedPredicate);
            if (!isServiceInstalling) {
                ServiceInstalledTask task = new ServiceInstalledTask();
                task.setConsumerId(orchestratorId);
                task.setStateId(serviceId);
                addNewTaskIfNotExists(newTasks, task);
            }
        } else if (serviceState.isProgress(ServiceState.Progress.SERVICE_INSTALLED)) {
            final boolean isServiceInstalling =
                    Iterables.tryFind(serviceState.getInstanceIds(), findInstanceNotStartedPredicate)
                            .isPresent();
            if (isServiceInstalling) {
                ServiceInstallingTask task = new ServiceInstallingTask();
                task.setConsumerId(orchestratorId);
                task.setStateId(serviceId);
                addNewTaskIfNotExists(newTasks, task);
            }
        } else if (serviceState.isProgress(ServiceState.Progress.UNINSTALLING_SERVICE)) {
            if (serviceState.getInstanceIds().isEmpty()) {
                ServiceUninstalledTask task = new ServiceUninstalledTask();
                task.setConsumerId(orchestratorId);
                task.setStateId(serviceId);
                addNewTaskIfNotExists(newTasks, task);
            }
        } else if (serviceState.isProgress(ServiceState.Progress.SERVICE_UNINSTALLED)) {
            // do nothing
        } else {
            Preconditions.checkState(false, "Unknown service state" + serviceState.getProgress());
        }
    }

    private void uninstallService(URI serviceId) {
        state.getDeploymentPlan().removeService(serviceId);
        state.addServiceIdToUninstall(serviceId);
    }

    private void orchestrateServiceInstance(List<Task> newTasks, ServiceInstanceDeploymentPlan instancePlan) {
        final URI instanceId = instancePlan.getInstanceId();
        final URI agentId = state.getDeploymentPlan().getAgentIdByInstanceId(instanceId);
        final AgentState agentState = getAgentState(agentId);
        final ServiceInstanceState instanceState = getServiceInstanceState(instanceId);
        final LifecycleStateMachine stateMachine = instanceState.getStateMachine();
        final LifecycleState desiredLifecycle = instancePlan.getStateMachine().getCurrentState();
        final LifecycleState nextLifecycle = stateMachine.getNextLifecycleState(desiredLifecycle);

        //follow the machine lifecycle as it is being started
        if (!agentState.isMachineReachableLifecycle() && instanceState.isReachable()) {
            final UnreachableServiceInstanceTask
                    unreachableInstanceTask = new UnreachableServiceInstanceTask();
            unreachableInstanceTask.setConsumerId(orchestratorId);
            unreachableInstanceTask.setStateId(instanceId);
            addNewTaskIfNotExists(newTasks, unreachableInstanceTask);

        } else if (desiredLifecycle.equals(stateMachine.getBeginState()) && // == 'service_cleaned'
            (stateMachine.isLifecycleState(desiredLifecycle) ||
             !instanceState.isReachable())) {

            // remove instance from agent
            if (agentState.getServiceInstanceIds().contains(instanceId)) {
                RemoveServiceInstanceFromAgentTask removeFromAgentTask = new RemoveServiceInstanceFromAgentTask();
                if (agentState.isMachineReachableLifecycle()) {
                    removeFromAgentTask.setConsumerId(agentId);
                } else {
                    removeFromAgentTask.setConsumerId(orchestratorId);
                    removeFromAgentTask.setConsumerId(orchestratorId);
                }
                removeFromAgentTask.setStateId(agentId);
                removeFromAgentTask.setInstanceId(instanceId);
                addNewTaskIfNotExists(newTasks, removeFromAgentTask);
            }

            final URI serviceId = instancePlan.getServiceId();
            final ServiceState serviceState = getServiceState(serviceId);
            // remove instance from service
            if (serviceState.getInstanceIds().contains(instanceId)) {
                final RemoveServiceInstanceFromServiceTask task = new RemoveServiceInstanceFromServiceTask();
                task.setConsumerId(orchestratorId);
                task.setStateId(serviceId);
                task.setInstanceId(instanceId);
                addNewTaskIfNotExists(newTasks, task);
            }

        } else if (agentState.isMachineReachableLifecycle() && instanceState.isReachable()) {
            if (!stateMachine.isLifecycleState(nextLifecycle)) {
                //step to the next lifecycle state
                final ServiceInstanceTask task = new ServiceInstanceTask();
                task.setLifecycleState(nextLifecycle);
                task.setStateId(instanceId);
                task.setConsumerId(instanceState.getAgentId());
                addNewTaskIfNotExists(newTasks, task);
            } else {
                // do nothing, we're done
            }
        }
    }

    private ServiceState getServiceState(final URI serviceId) {
        return ServiceUtils.getServiceState(stateReader, serviceId);
    }

    private ServiceInstanceState getServiceInstanceState(URI instanceId) {
        return ServiceUtils.getServiceInstanceState(stateReader, instanceId);
    }


    private void orchestrateAgent(List<Task> newTasks, URI agentId) {

        final AgentState agentState = getAgentState(agentId);
        final LifecycleState desiredLifecycle =
                state.getDeploymentPlan().getAgentPlan(agentId).get().getLifecycleState();

<<<<<<< HEAD
        if (agentState.isMachineReachableLifecycle() &&
            isPreviouslyReachableAgentIsNowUnreachable(agentId)) {
=======
        if ((agentState.isMachineReachableLifecycle() || agentState.isMachineStartedLifecycle()) &&
            agentUnreachable) {
>>>>>>> 3c66c218

            final MachineLifecycleTask task = new MachineLifecycleTask();
            task.setLifecycleState(agentState.getMachineUnreachableLifecycle());
            task.setStateId(agentId);
            task.setConsumerId(machineProvisionerId);
            addNewTaskIfNotExists(newTasks, task);
        } else if (!agentState.getStateMachine().isLifecycleState(desiredLifecycle)) {
            final LifecycleState nextAgentLifecycle =
                    agentState.getStateMachine().getNextLifecycleState(desiredLifecycle);

            //TODO replace this with new concept in state machine of semi line
            if (nextAgentLifecycle.equals(agentState.getMachineReachableLifecycle()))
                return;
            if (isAllInstancesRemovedOrUnreachable(agentState) &&
                !agentState.getStateMachine().isLifecycleState(nextAgentLifecycle)) {
                final MachineLifecycleTask task = new MachineLifecycleTask();
                task.setLifecycleState(nextAgentLifecycle);
                task.setStateId(agentId);
                task.setConsumerId(machineProvisionerId);
                addNewTaskIfNotExists(newTasks, task);
            }
        }
    }

    private boolean isAllInstancesRemovedOrUnreachable(final AgentState agentState) {
        final Iterable<URI> instanceIds = agentState.getServiceInstanceIds();
        return Iterables.all(instanceIds, new Predicate<URI>() {
            @Override
            public boolean apply(URI instanceId) {
                final ServiceInstanceState instanceState = getServiceInstanceState(instanceId);
                return !instanceState.isReachable();
            }
        });
    }

    private AgentState getAgentState(URI agentId) {
        return ServiceUtils.getAgentState(stateReader, agentId);
    }

    /**
     * Adds a new task only if it has not been added recently.
     */
    public void addNewTaskIfNotExists(
            final List<Task> newTasks,
            final Task newTask) {

        addNewTask(newTasks, newTask);
    }

    private static void addNewTask(List<Task> newTasks, final Task task) {
        newTasks.add(task);
    }

    @TaskConsumerStateHolder
    public ServiceGridOrchestratorState getState() {
        return state;
    }

    private Iterable<URI> getPlannedServiceIds() {
        return state.getDeploymentPlan().getServiceIds();
    }

    /**
     * @return old ids that are not in the newIds, maintaining order, removing duplicates.
     */
    public static Iterable<URI> subtract(final Iterable<URI> oldIds, final Iterable<URI> newIds) {
        final Set<URI> idsToFilter = Sets.newHashSet(newIds);
        final Iterable<URI> diffWithDuplicates =
                Iterables.filter(oldIds, new Predicate<URI>() {

                    @Override
                    public boolean apply(URI id) {
                        return !idsToFilter.contains(id);
                    }
                });
        return ImmutableSet.copyOf(diffWithDuplicates);
    }
}<|MERGE_RESOLUTION|>--- conflicted
+++ resolved
@@ -641,13 +641,8 @@
         final LifecycleState desiredLifecycle =
                 state.getDeploymentPlan().getAgentPlan(agentId).get().getLifecycleState();
 
-<<<<<<< HEAD
-        if (agentState.isMachineReachableLifecycle() &&
+        if ((agentState.isMachineReachableLifecycle() || agentState.isMachineStartedLifecycle()) &&
             isPreviouslyReachableAgentIsNowUnreachable(agentId)) {
-=======
-        if ((agentState.isMachineReachableLifecycle() || agentState.isMachineStartedLifecycle()) &&
-            agentUnreachable) {
->>>>>>> 3c66c218
 
             final MachineLifecycleTask task = new MachineLifecycleTask();
             task.setLifecycleState(agentState.getMachineUnreachableLifecycle());
