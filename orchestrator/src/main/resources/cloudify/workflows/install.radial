--- conflicted
+++ resolved
@@ -2,17 +2,12 @@
 
     start_deployment_worker
 
-<<<<<<< HEAD
-    log message: 'processing nodes: ${plan.nodes}'
-    concurrent_iterator on: '$plan.nodes', to_f: 'node', merge_type: 'mix'
-=======
     set 'v:plan': '$f:plan'
     plan_helper do: 'modify_and_save_plan'
     unset 'f:plan'
 
     log message: 'processing nodes: ${v:plan.nodes}'
     concurrent_iterator on: '$v:plan.nodes', to_f: 'node', merge_type: 'ignore'
->>>>>>> 533edb88
         log message: 'processing node: ${f:node}'
         iterator on: '$f:node.relationships', to_v: 'relationship'
             log message: 'waiting for node: ${node.id} relationship: ${v:relationship}'
@@ -39,9 +34,8 @@
         log message: 'executing start workflow for node: ${node.id}'
         set 'v:start': "$f:node.workflows.start"
         start
-
         unset 'v:start'
 
         state node_id: '${node.id}', reachable: 'true'
 
-        execute_relationships_workflow workflow: 'establish'
+        execute_relationships_workflow workflow: 'establish'