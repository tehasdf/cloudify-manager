################################################################################
# Copyright (c) 2013 GigaSpaces Technologies Ltd. All rights reserved
#
# Licensed under the Apache License, Version 2.0 (the "License");
# you may not use this file except in compliance with the License.
# You may obtain a copy of the License at
#
#       http://www.apache.org/licenses/LICENSE-2.0
#
# Unless required by applicable law or agreed to in writing, software
# distributed under the License is distributed on an "AS IS" BASIS,
# WITHOUT WARRANTIES OR CONDITIONS OF ANY KIND, either express or implied.
# See the License for the specific language governing permissions and
# limitations under the License.
################################################################################

# info

VALIDATING_DSL=Validating DSL : {}.
DSL_VALIDATED=Validated DSL successfully : {}.
MANAGER_STARTED=Manager started successfully.
<<<<<<< HEAD
BOOTING_MANAGER=Booting Management components
DEPLOYING_DSL=Deploying DSL: {}
APPLICATION_DEPLOYED=Application has been successfully deployed (press CTRL+C to quit)

# warning

FAILED_SHUTING_DOWN_MANAGER=Failed shutting down manager: {}
=======
BOOTING_MANAGER=Booting Manager.
DEPLOYING_DSL=Deploying DSL : {}.

# warning

FAILED_SHUTING_DOWN_MANAGER=Failed shutting down manager : {}.
>>>>>>> 3195cd51
<|MERGE_RESOLUTION|>--- conflicted
+++ resolved
@@ -16,22 +16,13 @@
 
 # info
 
-VALIDATING_DSL=Validating DSL : {}.
-DSL_VALIDATED=Validated DSL successfully : {}.
-MANAGER_STARTED=Manager started successfully.
-<<<<<<< HEAD
+VALIDATING_DSL=Validating DSL: {}
+DSL_VALIDATED=Validated DSL successfully: {}
+MANAGER_STARTED=Manager started successfully
 BOOTING_MANAGER=Booting Management components
 DEPLOYING_DSL=Deploying DSL: {}
 APPLICATION_DEPLOYED=Application has been successfully deployed (press CTRL+C to quit)
 
 # warning
 
-FAILED_SHUTING_DOWN_MANAGER=Failed shutting down manager: {}
-=======
-BOOTING_MANAGER=Booting Manager.
-DEPLOYING_DSL=Deploying DSL : {}.
-
-# warning
-
-FAILED_SHUTING_DOWN_MANAGER=Failed shutting down manager : {}.
->>>>>>> 3195cd51
+FAILED_SHUTING_DOWN_MANAGER=Failed shutting down manager: {}