--- conflicted
+++ resolved
@@ -70,12 +70,9 @@
 
       workitem.fields['plan'] = plan
 
-<<<<<<< HEAD
-      $logger.debug('Prepared plan: {}', JSON.pretty_generate(plan))
-=======
       validate_plan(plan)
 
->>>>>>> 16da0eb7
+      $logger.debug('Prepared plan: {}', JSON.pretty_generate(plan))
       reply
 
     rescue => e
