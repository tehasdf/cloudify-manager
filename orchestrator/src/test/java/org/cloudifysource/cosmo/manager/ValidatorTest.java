/*******************************************************************************
 * Copyright (c) 2013 GigaSpaces Technologies Ltd. All rights reserved
 *
 * Licensed under the Apache License, Version 2.0 (the "License");
 * you may not use this file except in compliance with the License.
 * You may obtain a copy of the License at
 *
 *       http://www.apache.org/licenses/LICENSE-2.0
 *
 * Unless required by applicable law or agreed to in writing, software
 * distributed under the License is distributed on an "AS IS" BASIS,
 * WITHOUT WARRANTIES OR CONDITIONS OF ANY KIND, either express or implied.
 * See the License for the specific language governing permissions and
 * limitations under the License.
 ******************************************************************************/

package org.cloudifysource.cosmo.manager;

import com.google.common.io.Resources;
import org.testng.Assert;
import org.testng.annotations.Test;

import java.io.IOException;

/**
 * Tests the {@link Validator} functionality.
 *
 * @author Eitan Yanovsky
 * @since 0.1
 */
public class ValidatorTest {

    @Test
    public void testOkDsl() throws IOException {
        String dslFile = "org/cloudifysource/cosmo/dsl/unit/validation/dsl-with-base-imports.yaml";
        Validator.validateDSL(dslFile);
    }

    @Test
    public void testInvalidDsl() throws IOException {
<<<<<<< HEAD
        String dslFile = "org/cloudifysource/cosmo/dsl/unit/validation/invalid-dsl.yaml";
        //Check the dsl file exists so the test will fail on legit reason and not bacause this file was moved
=======
        String dslFile = "org/cloudifysource/cosmo/dsl/unit/validation/dsl-with-invalid-plans1.yaml";
        //Check the dsl file exists so the test will fail on legit reason and not because this file was moved
>>>>>>> 16da0eb7
        Resources.getResource(dslFile);
        try {
            Validator.validateDSL(dslFile);
            Assert.fail();
        } catch (Exception e) {
            //We are expecting an exception since this is a dsl with error.
        }
    }

    @Test
    public void testInvalidDslNodeWithAgentPluginNoHostRelationship() throws IOException {
        String dslFile = "org/cloudifysource/cosmo/dsl/unit/validation/dsl-node-agent-plugin-no-host.yaml";
        //Check the dsl file exists so the test will fail on legit reason and not because this file was moved
        Resources.getResource(dslFile);
        try {
            Validator.validateDSL(dslFile);
            Assert.fail();
        } catch (Exception e) {
            Assert.assertTrue(e.getMessage().contains("relationship"));
            Assert.assertTrue(e.getMessage().contains("host"));
        }
    }
}<|MERGE_RESOLUTION|>--- conflicted
+++ resolved
@@ -38,13 +38,8 @@
 
     @Test
     public void testInvalidDsl() throws IOException {
-<<<<<<< HEAD
         String dslFile = "org/cloudifysource/cosmo/dsl/unit/validation/invalid-dsl.yaml";
         //Check the dsl file exists so the test will fail on legit reason and not bacause this file was moved
-=======
-        String dslFile = "org/cloudifysource/cosmo/dsl/unit/validation/dsl-with-invalid-plans1.yaml";
-        //Check the dsl file exists so the test will fail on legit reason and not because this file was moved
->>>>>>> 16da0eb7
         Resources.getResource(dslFile);
         try {
             Validator.validateDSL(dslFile);
