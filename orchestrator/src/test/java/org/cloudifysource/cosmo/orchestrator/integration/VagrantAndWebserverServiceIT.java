/*******************************************************************************
 * Copyright (c) 2013 GigaSpaces Technologies Ltd. All rights reserved
 *
 * Licensed under the Apache License, Version 2.0 (the "License");
 * you may not use this file except in compliance with the License.
 * You may obtain a copy of the License at
 *
 *       http://www.apache.org/licenses/LICENSE-2.0
 *
 * Unless required by applicable law or agreed to in writing, software
 * distributed under the License is distributed on an "AS IS" BASIS,
 * WITHOUT WARRANTIES OR CONDITIONS OF ANY KIND, either express or implied.
 * See the License for the specific language governing permissions and
 * limitations under the License.
 ******************************************************************************/

package org.cloudifysource.cosmo.orchestrator.integration;

import com.google.common.collect.Maps;
import org.cloudifysource.cosmo.config.TestConfig;
import org.cloudifysource.cosmo.messaging.config.MockMessageConsumerConfig;
import org.cloudifysource.cosmo.messaging.config.MockMessageProducerConfig;
import org.cloudifysource.cosmo.monitor.Agent;
import org.cloudifysource.cosmo.monitor.ResourceMonitorServer;
import org.cloudifysource.cosmo.monitor.config.ResourceMonitorServerConfig;
import org.cloudifysource.cosmo.orchestrator.integration.config.MockPortKnockerConfig;
import org.cloudifysource.cosmo.orchestrator.integration.config.RuoteRuntimeConfig;
import org.cloudifysource.cosmo.orchestrator.workflow.RuoteRuntime;
import org.cloudifysource.cosmo.orchestrator.workflow.RuoteWorkflow;
import org.cloudifysource.cosmo.orchestrator.workflow.config.DefaultRuoteWorkflowConfig;
import org.cloudifysource.cosmo.statecache.config.RealTimeStateCacheConfig;
import org.cloudifysource.cosmo.tasks.config.CeleryWorkerProcessConfig;
import org.cloudifysource.cosmo.tasks.config.EventHandlerConfig;
import org.cloudifysource.cosmo.tasks.config.JythonProxyConfig;
import org.cloudifysource.cosmo.tasks.config.TaskExecutorConfig;
import org.springframework.beans.factory.annotation.Value;
import org.springframework.context.annotation.Configuration;
import org.springframework.context.annotation.Import;
import org.springframework.context.annotation.PropertySource;
import org.springframework.test.annotation.DirtiesContext;
import org.springframework.test.context.ContextConfiguration;
import org.springframework.test.context.testng.AbstractTestNGSpringContextTests;
import org.testng.annotations.Test;

import javax.inject.Inject;
import javax.validation.constraints.NotNull;
import java.util.Map;

/**
 * Test requirements:
 *
 * Python packages: celery, paramiko & python-vagrant.
 * Running rabbitmq server.
 *
 * @author Dan Kilman
 * @since 0.1
 */
@ContextConfiguration(classes = { VagrantAndWebserverServiceIT.Config.class })
@DirtiesContext(classMode = DirtiesContext.ClassMode.AFTER_EACH_TEST_METHOD)
public class VagrantAndWebserverServiceIT extends AbstractTestNGSpringContextTests {

    /**
     */
    @Configuration
    @Import({
            MockMessageConsumerConfig.class,
            MockMessageProducerConfig.class,
            RealTimeStateCacheConfig.class,
            DefaultRuoteWorkflowConfig.class,
            RuoteRuntimeConfig.class,
            ResourceMonitorServerConfig.class,
            MockPortKnockerConfig.class,
            TaskExecutorConfig.class,
            EventHandlerConfig.class,
            JythonProxyConfig.class,
            CeleryWorkerProcessConfig.class
    })
    @PropertySource("org/cloudifysource/cosmo/orchestrator/integration/config/test.properties")
    static class Config extends TestConfig {
    }

    @Inject
    private RuoteRuntime ruoteRuntime;

    @Inject
    private RuoteWorkflow ruoteWorkflow;

<<<<<<< HEAD
    @Test(groups = "vagrant", enabled = false)
=======
    @Inject
    private ResourceMonitorServer resourceMonitor;

    // format is: host:port:id
    @NotNull
    @Value("${cosmo.test.port-knocker.sockets-to-knock}")
    private String[] socketsToKnock;


    @Test(timeOut = 60000 * 5, groups = "vagrant")
>>>>>>> ea13eac4
    public void testWithVagrantHostProvisionerAndSimpleWebServerInstaller() {
        for (String socket : socketsToKnock) {
            String[] values = socket.split(":");
            Agent agent = new Agent();
            agent.setAgentId(values[2]);
            resourceMonitor.insertFact(agent);
        }

        final String dslLocation = "org/cloudifysource/cosmo/dsl/integration_phase1/integration-phase1.yaml";
        final Map<String, Object> workitemFields = Maps.newHashMap();
        workitemFields.put("dsl", dslLocation);

        final Object wfid = ruoteWorkflow.asyncExecute(workitemFields);
        ruoteRuntime.waitForWorkflow(wfid);
    }

    @Test(groups = "vagrant")
    public void testWithVagrantHostProvisionerAndRemoteCeleryWorker() {
        final String dslLocation = "org/cloudifysource/cosmo/dsl/integration_phase3/integration-phase3.yaml";
        final Map<String, Object> workitemFields = Maps.newHashMap();
        workitemFields.put("dsl", dslLocation);

        final Object wfid = ruoteWorkflow.asyncExecute(workitemFields);
        ruoteRuntime.waitForWorkflow(wfid);
    }

}<|MERGE_RESOLUTION|>--- conflicted
+++ resolved
@@ -85,9 +85,6 @@
     @Inject
     private RuoteWorkflow ruoteWorkflow;
 
-<<<<<<< HEAD
-    @Test(groups = "vagrant", enabled = false)
-=======
     @Inject
     private ResourceMonitorServer resourceMonitor;
 
@@ -96,9 +93,7 @@
     @Value("${cosmo.test.port-knocker.sockets-to-knock}")
     private String[] socketsToKnock;
 
-
-    @Test(timeOut = 60000 * 5, groups = "vagrant")
->>>>>>> ea13eac4
+    @Test(timeOut = 60000 * 5, groups = "vagrant", enabled = false)
     public void testWithVagrantHostProvisionerAndSimpleWebServerInstaller() {
         for (String socket : socketsToKnock) {
             String[] values = socket.split(":");
