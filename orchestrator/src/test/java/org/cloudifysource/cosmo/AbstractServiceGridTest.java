--- conflicted
+++ resolved
@@ -13,10 +13,6 @@
  * See the License for the specific language governing permissions and
  * limitations under the License.
  ******************************************************************************/
-<<<<<<< HEAD
-=======
-
->>>>>>> 39a43c07
 package org.cloudifysource.cosmo;
 
 import com.google.common.base.Preconditions;
@@ -92,20 +88,13 @@
     @BeforeMethod
     public void beforeMethod(Method method) {
         containers.clear();
-<<<<<<< HEAD
-        timeProvider.reset(System.currentTimeMillis());
-=======
         timeProvider.reset(0);
->>>>>>> 39a43c07
         management.start();
         logger.info("Before " + method.getName());
     }
 
-<<<<<<< HEAD
+
     @AfterMethod(alwaysRun = false)
-=======
-    @AfterMethod(alwaysRun=false)
->>>>>>> 39a43c07
     public void afterMethod(Method method) {
         logger.info("After " + method.getName());
         try {
