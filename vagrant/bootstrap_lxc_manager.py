#########
# Copyright (c) 2013 GigaSpaces Technologies Ltd. All rights reserved
#
# Licensed under the Apache License, Version 2.0 (the "License");
# you may not use this file except in compliance with the License.
# You may obtain a copy of the License at
#
#       http://www.apache.org/licenses/LICENSE-2.0
#
# Unless required by applicable law or agreed to in writing, software
# distributed under the License is distributed on an "AS IS" BASIS,
#  * WITHOUT WARRANTIES OR CONDITIONS OF ANY KIND, either express or implied.
#  * See the License for the specific language governing permissions and
#  * limitations under the License.

import argparse
import getpass
import subprocess
import re
import threading
import os
import datetime
import time
import sys
import tempfile
<<<<<<< HEAD
import yaml
=======
import es_schema_creator
>>>>>>> cdbc2260
from os.path import expanduser
from subprocess import check_output


__author__ = 'elip'

FNULL = open(os.devnull, 'w')

USER_HOME = expanduser('~')

FABRIC_RUNNER_VERSION = 'develop'
FABRIC_RUNNER = "https://github.com/CloudifySource/" \
                "cosmo-fabric-runner/archive/{0}.zip"\
                .format(FABRIC_RUNNER_VERSION)

WORKER_INSTALLER_VERSION = 'develop'

WORKER_INSTALLER = "https://github.com/CloudifySource/" \
                   "cosmo-plugin-agent-installer/archive/{0}.zip" \
    .format(WORKER_INSTALLER_VERSION)


class RiemannProcess(object):
    """
    Manages a riemann server process lifecycle.
    """
    pid = None
    _config_path = None
    _process = None
    _detector = None
    _event = None
    _riemann_logs = list()

    def __init__(self, config_path):
        self._config_path = config_path

    def _start_detector(self, process):
        pid_pattern = ".*PID\s(\d*)"
        started_pattern = ".*Hyperspace core online"
        while True:
            line = process.stdout.readline().rstrip()
            self._riemann_logs.append(line)
            if line != '':
                if not self.pid:
                    match = re.match(pid_pattern, line)
                    if match:
                        self.pid = int(match.group(1))
                else:
                    match = re.match(started_pattern, line)
                    if match:
                        self._event.set()
                        break

    def start(self):
        print "Starting riemann server..."
        self.pid = self.find_existing_riemann_process()
        if self.pid:
            print "Riemann server already running [pid={0}]".format(self.pid)
            return
        command = [
            'riemann',
            self._config_path
        ]
        self._process = subprocess.Popen(command,
                                         stdout=subprocess.PIPE,
                                         stderr=subprocess.PIPE)
        self._event = threading.Event()
        self._detector = threading.Thread(target=self._start_detector,
                                          kwargs={'process': self._process})
        self._detector.start()
        if not self._event.wait(60):
            raise RuntimeError("Unable to start riemann process:\n{0}"
                               .format('\n'.join(self._riemann_logs)))
        print "Riemann server started [pid={0}]".format(self.pid)

    def close(self):
        if self.pid:
            print "Shutting down riemann server [pid={0}]".format(self.pid)
            os.system("kill {0}".format(self.pid))

    def find_existing_riemann_process(self):
        from subprocess import CalledProcessError
        pattern = "\w*\s*(\d*).*"
        try:
            output = subprocess.check_output(
                "ps aux | grep 'riemann.jar' | grep -v grep", shell=True)
            match = re.match(pattern, output)
            if match:
                return int(match.group(1))
        except CalledProcessError:
            pass
        return None


class WorkflowServiceProcess(object):

    def __init__(self, workflow_service_path, port=8101):
        self.process_grep = 'unicorn master'
        self.port = port
        self.workflow_service_path = workflow_service_path

    def start(self, start_timeout=120):
        output_file = open('workflow-service.out', 'w')
        endtime = time.time() + start_timeout
        command = ["bash --login -i -c 'unicorn -l 0.0.0.0:{0}'"
                   .format(str(self.port))]
        env = os.environ.copy()
        env['RACK_ENV'] = 'development'

        print "starting workflow service with command: {0}".format(command)

        self._process = subprocess.Popen(command,
                                         stdin=FNULL,
                                         stdout=output_file,
                                         stderr=output_file,
                                         env=env,
                                         shell=True,
                                         cwd=self.workflow_service_path)
        self.wait_for_service_started(endtime)
        self.wait_for_service_responsiveness(endtime)

    def find_existing_pid(self):
        from subprocess import CalledProcessError
        pattern = "\w*\s*(\d*).*"
        try:
            output = subprocess.check_output(
                "ps aux | grep '{0}' | grep -v grep"
                .format(self.process_grep), shell=True)
            match = re.match(pattern, output)
            if match:
                return int(match.group(1))
        except CalledProcessError:
            pass
        return None

    def wait_for_service_started(self, endtime):
        while time.time() < endtime:
            self._pid = self.find_existing_pid()
            if self._pid is not None:
                break
            time.sleep(1)

    def wait_for_service_responsiveness(self, endtime):
        import urllib2
        service_url = "http://localhost:{0}".format(self.port)
        up = False
        res = None
        while time.time() < endtime:
            try:
                res = urllib2.urlopen(service_url)
                up = res.code == 200
                break
            except BaseException:
                pass
            time.sleep(1)
        if not up:
            raise RuntimeError("Ruote service is not responding @ {0} "
                               "(response: {1})".format(service_url, res))


class ManagerRestProcess(object):

    def __init__(self,
                 manager_rest_path,
                 file_server_dir,
                 file_server_base_uri,
                 workflow_service_base_uri,
                 port=8100):
        self.file_server_dir = file_server_dir
        self.file_server_base_uri = file_server_base_uri
        self.port = port
        self.manager_rest_path = manager_rest_path
        self.workflow_service_base_uri = workflow_service_base_uri

    def start(self, start_timeout=60):
        output_file = open('manager-rest.out', 'w')
        endtime = time.time() + start_timeout

        configuration = {
            'file_server_root': self.file_server_dir,
            'file_server_base_uri': self.file_server_base_uri,
            'workflow_service_base_uri': self.workflow_service_base_uri
        }

        config_path = tempfile.mktemp()
        with open(config_path, 'w') as f:
            f.write(yaml.dump(configuration))
        env = os.environ.copy()
        env['MANAGER_REST_CONFIG_PATH'] = config_path

        command = [
            'gunicorn',
            '-w', '1',
            '-b', '0.0.0.0:{0}'.format(self.port),
            '--timeout', '300',
            'server:app'
        ]

        print "starting manager rest service with command: {0}".format(command)

        self._process = subprocess.Popen(command,
                                         env=env,
                                         stdin=FNULL,
                                         stdout=output_file,
                                         stderr=output_file,
                                         cwd='{0}/manager_rest'.format(
                                             self.manager_rest_path))
        self.wait_for_service_responsiveness(endtime)

    def wait_for_service_responsiveness(self, endtime):
        import urllib2
        service_url = 'http://localhost:{0}/blueprints'.format(self.port)
        up = False
        res = None
        while time.time() < endtime:
            try:
                res = urllib2.urlopen(service_url)
                up = res.code == 200
                break
            except BaseException:
                pass
            time.sleep(1)
        if not up:
            raise RuntimeError("Manager rest service is not responding @ {0} "
                               "(response: {1})".format(service_url, res))


class VagrantLxcBoot:

    RIEMANN_PID = "RIEMANN_PID"
    RIEMANN_CONFIG = "RIEMANN_CONFIG"
    MANAGEMENT_IP = "MANAGEMENT_IP"
    BROKER_URL = "BROKER_URL"
    MANAGER_REST_PORT = "MANAGER_REST_PORT"

    def __init__(self, args):
        self.working_dir = args.working_dir
        self.config_dir = args.config_dir
        self.cosmo_version = args.cosmo_version
        self.update_only = args.update_only
        self.install_openstack_provisioner = args.install_openstack_provisioner
        self.management_ip = args.management_ip
        self.install_vagrant_lxc = args.install_vagrant_lxc
        self.install_logstash = args.install_logstash

    def run_command(self, command):
        p = subprocess.Popen(command.split(" "),
                             stdout=subprocess.PIPE,
                             stderr=subprocess.PIPE)
        out, err = p.communicate()
        if p.returncode != 0:
            raise RuntimeError("Failed running command {0} [returncode={1}, "
                               "output={2}, error={3}]".format(command,
                                                               out, err,
                                                               p.returncode))
        return out

    def install_fabric_runner(self):
        self.run_command("sudo pip install {0}".format(FABRIC_RUNNER))
        from cosmo_fabric.runner import FabricRetryingRunner
        self.runner = FabricRetryingRunner(local=True)

    def pip(self, package):
        self.runner.sudo("pip install --timeout=120 {0}".format(package))

    def apt_get(self, command):
        self.runner.sudo("apt-get {0}".format(command))

    def add_apt(self, command):
        self.runner.sudo("add-apt-repository {0}".format(command))

    def apt_key(self, command):
        self.runner.sudo("apt-key add {0}".format(command))

    def wget(self, url, output_name=None):
        if output_name is None:
            self.runner.run("wget -q -N {0} -P {1}/"
                            .format(url, self.working_dir))
        else:
            self.runner.run("wget -q -N {0} -P {1}/ -O {2}"
                            .format(url, self.working_dir, output_name))

    # TODO: quiet
    def extract_tar_gz(self, path):
        self.runner.run('tar xzvf {0}'.format(path))

    def install_rabbitmq(self):
        self.runner.sudo("sed -i '2i deb http://www.rabbitmq.com/debian/ "
                         "testing main' /etc/apt/sources.list")
        self.wget("http://www.rabbitmq.com/rabbitmq-signing-key-public.asc")
        self.apt_key("rabbitmq-signing-key-public.asc")
        self.apt_get("update")
        self.apt_get("install -q -y erlang-nox")
        self.apt_get("install -y -f ")
        self.apt_get("install -q -y rabbitmq-server")
        self.runner.sudo("rabbitmq-plugins enable rabbitmq_management")
        self.runner.sudo("rabbitmq-plugins enable rabbitmq_tracing")
        self.runner.sudo("service rabbitmq-server restart")
        self.runner.sudo("rabbitmqctl trace_on")

    def install_lxc_docker(self):
        self.apt_get("install -q -y python-software-properties")
        self.apt_get("update -qq")
        self.add_apt("-y ppa:dotcloud/lxc-docker")
        self.apt_get("update -qq")
        self.apt_get("install -q -y lxc-docker")

    def install_kernel(self):
        self.add_apt("-y ppa:ubuntu-x-swat/r-lts-backport")
        self.apt_get("update -qq")
        self.apt_get("install -q -y linux-image-3.8.0-19-generic")

    def install_riemann(self):
        self.wget("http://aphyr.com/riemann/riemann_0.2.2_all.deb")
        self.runner.sudo("dpkg -i riemann_0.2.2_all.deb")
        riemann_work_path, riemann_config_path = self._get_riemann_paths()
        if os.path.exists(riemann_work_path):
            self.runner.run("rm -rf {0}".format(riemann_work_path))
        os.makedirs(riemann_work_path)
        self.runner.run("cp {0} {1}".format("{0}/riemann.config"
                                            .format(self.config_dir),
                        riemann_config_path))
        riemann = RiemannProcess(riemann_config_path)
        riemann.start()

    def _get_riemann_paths(self):
        riemann_work_path = os.path.join(self.working_dir, 'riemann')
        riemann_config_path = os.path.join(riemann_work_path, 'riemann.config')
        return riemann_work_path, riemann_config_path

    def install_java(self):
        self.apt_get("install -y openjdk-7-jdk")

    def install_ruby(self):
        self.apt_get('install -q -y build-essential git-core curl '
                     'libmysqlclient18')
        self.wget('https://get.rvm.io', 'install_rvm.sh')
        self.runner.run('bash install_rvm.sh stable')
        self.runner.run('bash --login -i -c "rvm install ruby-2.1.0"')
        self.runner.run('bash --login -i -c "rvm --default use ruby-2.1.0"')
        self.runner.run('bash --login -i -c "gem install bundler"')

    def install_cosmo_manager(self):
        cosmo_manager_repo = 'CloudifySource/cosmo-manager'
        branch = self.cosmo_version

        workflow_service_base_uri = 'http://localhost:8101'

        tar_output_name = 'cosmo-manager.tar.gz'
        cosmodir = 'cosmo-manager-{0}'.format(branch.replace('/', '-'))
        self.install_ruby()
        self.wget('https://github.com/{0}/archive/{1}.tar.gz'
                  .format(cosmo_manager_repo, branch), tar_output_name)
        self.extract_tar_gz(tar_output_name)
        manager_rest_path = os.path.abspath(
            '{0}/manager-rest'.format(cosmodir))
        self.pip('{0}/'.format(manager_rest_path))
        prev_cwd = os.getcwd()
        workflow_service_path = os.path.abspath('{0}/workflow-service'
                                                .format(cosmodir))
        os.chdir(workflow_service_path)
        try:
            self.runner.run('bash --login -i -c '
                            '"bundle install --without test"')
        finally:
            os.chdir(prev_cwd)
        workflow_service = WorkflowServiceProcess(workflow_service_path)
        workflow_service.start()

        file_server_dir = tempfile.mkdtemp()
        file_server_base_uri = 'http://localhost:53229'

        self.start_file_server(file_server_dir)

        manager_rest = ManagerRestProcess(manager_rest_path,
                                          file_server_dir,
                                          file_server_base_uri,
                                          workflow_service_base_uri)
        manager_rest.start()

    def start_file_server(self, file_server_dir, timeout=10):
        endtime = time.time() + timeout

        from manager_rest.file_server import FileServer
        from manager_rest.util import copy_resources

        file_server_process = FileServer(file_server_dir, use_subprocess=True)
        file_server_process.start()
        while not file_server_process.is_alive() and time.time() < endtime:
            time.sleep(1)
        if not file_server_process.is_alive():
            raise RuntimeError("File server is not responding")

        orchestrator_dir = os.path.abspath(__file__)
        for i in range(2):
            orchestrator_dir = os.path.dirname(orchestrator_dir)
        orchestrator_dir = os.path.join(orchestrator_dir,
                                        'orchestrator')
        copy_resources(file_server_dir, orchestrator_dir)

    def install_celery_worker(self):

        # download and install the worker_installer
        self.pip(WORKER_INSTALLER)

        worker_config = {
            "user": getpass.getuser(),
            "broker": "amqp://",
            "management": True,
            "env": {
                "VAGRANT_DEFAULT_PROVIDER": "lxc",
                # when running celery in daemon mode. this environment does
                # not exists. it is needed for vagrant.
                "HOME": expanduser("~"),
                self.MANAGEMENT_IP: self.management_ip,
                self.BROKER_URL: "amqp://guest:guest@{0}:5672//"
                                 .format(self.management_ip),
                self.MANAGER_REST_PORT: "8100"
            }
        }

        from cloudify.constants import MANAGEMENT_NODE_ID

        runtime_properties = {
            'ip': MANAGEMENT_NODE_ID
        }

        from cloudify.mocks import MockCloudifyContext
        ctx = MockCloudifyContext(node_id="cloudify.management",
                                  runtime_properties=runtime_properties)

        # # install the worker locally
        from worker_installer.tasks import install as install_worker
        install_worker(ctx, worker_config=worker_config, local=True)

        # start the worker now for all plugins to be registered
        from worker_installer.tasks import start
        start(ctx, worker_config=worker_config, local=True)

    def install_vagrant(self):
        vagrant_file_name = "vagrant_1.2.7_x86_64.deb"
        vagrant_file_path = os.path.join(self.working_dir, vagrant_file_name)
        if os.path.exists(vagrant_file_path):
            self.runner.run("rm -rf {0}".format(vagrant_file_path))
        self.wget(
            "http://files.vagrantup.com/packages/"
            "7ec0ee1d00a916f80b109a298bab08e391945243/{0}"
            .format(vagrant_file_name)
        )
        self.runner.sudo("dpkg -i vagrant_1.2.7_x86_64.deb")
        self._install_vagrant_lxc()
        self.add_lxc_box("precise64",
                         "http://dl.dropbox.com/u/13510779/"
                         "lxc-precise-amd64-2013-07-12.box")

    def _install_vagrant_lxc(self):
        self.runner.run("vagrant plugin install vagrant-lxc")

    def install_guest_additions(self):
        """
        Currently not used. provides some more functionality between the actual
        host and the virtual box vagrant guest.
        See http://www.virtualbox.org/manual/ch04.html
        """
        self.apt_get("install -q -y linux-headers-3.8.0-19-generic dkms")
        self.runner.run("echo 'Downloading VBox Guest Additions...'")
        self.wget("-q http://dlc.sun.com.edgesuite.net/"
                  "virtualbox/4.2.12/VBoxGuestAdditions_4.2.12.iso")

        guest_additions_script = """mount -o loop,ro \
/home/vagrant/VBoxGuestAdditions_4.2.12.iso /mnt
echo yes | /mnt/VBoxLinuxAdditions.run
umount /mnt
rm /root/guest_additions.sh
"""

        self.runner.run("echo -e '" + guest_additions_script +
                        "' > /root/guest_additions.sh")
        self.runner.run("chmod 700 /root/guest_additions.sh")
        self.runner.run(
            "sed -i -E 's#^exit 0#[ -x /root/guest_additions.sh ] "
            "\\&\\& /root/guest_additions.sh#' /etc/rc.local"
        )
        self.runner.run("echo 'Installation of VBox Guest Additions is "
                        "proceeding in the background.'")
        self.runner.run("echo '\"vagrant reload\" can be used in about 2 "
                        "minutes to activate the new guest additions.'")

    def add_lxc_box(self, name, url):
        pattern = "precise64.*"
        output = subprocess.check_output(["vagrant", "box", "list"])
        match = re.match(pattern, output)
        if match:
            print "precise64 box already installed"
        else:
            self.runner.run(
                "vagrant box add {0} {1}".format(name, url)
            )

    def install_python_protobuf(self):
        self.apt_get("install -y python-protobuf")

    def reboot(self):
        self.runner.sudo("shutdown -r +1")

    def get_machine_ip_addresses(self):
        output = check_output(["ip", "a"])
        output = output.replace('\n', '')
        ips_pattern = "<(.+?)>.*?inet\s(\d{1,3}\.\d{1,3}\.\d{1,3}\.\d{1,3})"
        ips = re.findall(ips_pattern, output)
        return map(lambda ip_info: ip_info[1],
                   filter(lambda x: "loopback" not in x[0].lower(), ips))

    def set_management_ip(self):
        try:
            ips = self.get_machine_ip_addresses()
            if self.management_ip:
                if self.management_ip not in ips:
                    print('Could not set management ip!\n' +
                          'Specified management ip is not listed in '
                          'machine\'s assigned ip addresses: {0}'.format(ips))
                    sys.exit(1)
            else:
                if len(ips) == 1:
                    self.management_ip = ips[0]
                else:
                    print('Could not set management ip!\n' +
                          'IP addresses assigned to this machine: {0}\n'
                          .format(ips) +
                          'Run this script with \'--managemant_ip\' argument '
                          'for specifying the management ' +
                          'machine ip address which should be one of the ips '
                          'assigned to this machine')
                    sys.exit(1)
            print("Management ip is set to: {0}".format(self.management_ip))
        except SystemExit as e:
            raise e
        except BaseException:
            print('Could not set management ip!\n' +
                  'Run this script with \'--managemant-ip\' argument for '
                  'specifying the management ' +
                  'machine ip address which should be one of the ips '
                  'assigned to this machine')
            sys.exit(1)

    def _install_logstash(self):
        logstash_jar_name = "logstash-1.3.3-flatjar.jar"
        self.wget("https://download.elasticsearch.org/logstash/logstash/{0}"
                  .format(logstash_jar_name))
        logstash_jar_path = os.path.join(self.working_dir, logstash_jar_name)
        logstash_web_port = 8080
        logstash_config_path = os.path.join(self.config_dir, 'logstash.conf')
        if not os.path.exists(logstash_config_path):
            raise RuntimeError("logstash configuration file [{0}] "
                               "does not exist".format(logstash_config_path))
        # Starts logstash with Kibana listening on port 8080
        command = "java -Xmx1024m -Xms256m -jar {0} agent -f {1}" \
                  " -- web --port {2}".format(logstash_jar_path,
                                              logstash_config_path,
                                              logstash_web_port).split(' ')
        timeout_seconds = 60
        print("Starting logstash with web port set to: {0} "
              "[timeout={1} seconds]".format(logstash_web_port,
                                             timeout_seconds))
        self._process = subprocess.Popen(command, stdout=subprocess.PIPE,
                                         stderr=subprocess.PIPE)
        timeout = datetime.datetime.now() + datetime.timedelta(
            seconds=timeout_seconds)
        timeout_exceeded = False
        pattern = ".*8080.*LISTEN"
        # Wait until logstash web port is in listening state
        while not timeout_exceeded:
            output = check_output(["netstat", "-nl"]).replace('\n', '')
            match = re.match(pattern, output)
            if match:
                break
            timeout_exceeded = datetime.datetime.now() > timeout
            time.sleep(1)
        if timeout_exceeded:
            raise RuntimeError("Failed to start logstash within a timeout "
                               "of {0} seconds".format(timeout_seconds))
        print("Logstash has been successfully started")

    def _run_elasticsearch_schema_creator(self):
        es_schema_creator.create_schema(es_schema_creator.STORAGE_INDEX_URL)

    def bootstrap(self):
        os.chdir(self.working_dir)
        self.set_management_ip()
        self.install_fabric_runner()
        if not self.update_only:
            self.install_python_protobuf()
            self.install_rabbitmq()
            self.install_java()
            if self.install_vagrant_lxc:
                self.install_lxc_docker()
                self.install_kernel()
                self.install_vagrant()
            self.install_riemann()
            if self.install_logstash:
                self._install_logstash()
                self._run_elasticsearch_schema_creator()
            self.install_cosmo_manager()
            self.install_celery_worker()
        else:
            # just update the worker
            try:
                self.runner.sudo("service celeryd stop")
            except BaseException as e:
                print "Failed stopping celeryd service. maybe it was not " \
                      "running? : {0}".format(e.message)
            self.runner.sudo("rm -rf cosmo_celery_common-*")
            self.install_celery_worker()


if __name__ == '__main__':

    parser = argparse.ArgumentParser(
        description='Boots and installs all necessary cosmo management '
                    'components'
    )
    parser.add_argument(
        '--working_dir',
        help='Working directory for all cosmo installation files',
        default="/home/vagrant/cosmo-work"
    )
    parser.add_argument(
        '--config_dir',
        help='Directory in which files such as log4j.properties and '
             'riemann.config reside',
        default='/vagrant'
    )
    parser.add_argument(
        '--cosmo_version',
        help='Version of cosmo that will be used to deploy the dsl',
        default='develop'
    )
    parser.add_argument(
        '--update_only',
        help='Update the cosmo agent on this machine with new '
             'plugins from github',
        action="store_true",
        default=False
    )
    parser.add_argument(
        '--install_openstack_provisioner',
        help='Whether the openstack host provisioner should be '
             'installed in the management celery worker',
        action="store_true",
        default=False
    )
    parser.add_argument(
        '--management_ip',
        help='Specifies the IP address to be used for the management machine '
             '(should be set to one of the available ' +
             'IP addresses assigned to this machine)',
        default=None
    )

    parser.add_argument(
        '--install_vagrant_lxc',
        help="Specifies whether Vagrant and LXC would be installed for "
             "LXC host provisioning",
        action="store_true",
        default=False
    )

    parser.add_argument(
        '--install_logstash',
        help="Specifies whether to install and run logstash for analyzing "
             "cosmo events",
        action="store_true",
        default=False
    )

    print("Cloudify Cosmo [{0}] Management Machine Bootstrap")

    vagrant_boot = VagrantLxcBoot(parser.parse_args())
    vagrant_boot.bootstrap()<|MERGE_RESOLUTION|>--- conflicted
+++ resolved
@@ -23,13 +23,12 @@
 import time
 import sys
 import tempfile
-<<<<<<< HEAD
 import yaml
-=======
 import es_schema_creator
->>>>>>> cdbc2260
 from os.path import expanduser
 from subprocess import check_output
+
+import yaml
 
 
 __author__ = 'elip'
@@ -449,15 +448,18 @@
             }
         }
 
+        from cloudify.context import ContextCapabilities
         from cloudify.constants import MANAGEMENT_NODE_ID
 
-        runtime_properties = {
+        capabilities = {
             'ip': MANAGEMENT_NODE_ID
         }
 
+        cap = ContextCapabilities(capabilities)
+
         from cloudify.mocks import MockCloudifyContext
         ctx = MockCloudifyContext(node_id="cloudify.management",
-                                  runtime_properties=runtime_properties)
+                                  capabilities=cap)
 
         # # install the worker locally
         from worker_installer.tasks import install as install_worker
