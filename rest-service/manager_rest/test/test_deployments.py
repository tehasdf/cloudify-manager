#########
# Copyright (c) 2013 GigaSpaces Technologies Ltd. All rights reserved
#
# Licensed under the Apache License, Version 2.0 (the "License");
# you may not use this file except in compliance with the License.
# You may obtain a copy of the License at
#
#       http://www.apache.org/licenses/LICENSE-2.0
#
# Unless required by applicable law or agreed to in writing, software
# distributed under the License is distributed on an "AS IS" BASIS,
#  * WITHOUT WARRANTIES OR CONDITIONS OF ANY KIND, either express or implied.
#  * See the License for the specific language governing permissions and
#  * limitations under the License.

__author__ = 'dan'


from base_test import BaseServerTestCase
from manager_rest import manager_exceptions


class DeploymentsTestCase(BaseServerTestCase):

    DEPLOYMENT_ID = 'deployment'

    def test_get_empty(self):
        result = self.get('/deployments')
        self.assertEquals(0, len(result.json))

    def test_put(self):
        (blueprint_id,
         deployment_id,
         blueprint_response,
         deployment_response) = self.put_test_deployment(self.DEPLOYMENT_ID)

        self.assertEquals(deployment_id, self.DEPLOYMENT_ID)
        self.assertEquals(blueprint_id, deployment_response['blueprintId'])
        self.assertIsNotNone(deployment_response['createdAt'])
        self.assertIsNotNone(deployment_response['updatedAt'])
        typed_blueprint_plan = blueprint_response['plan']
        typed_deployment_plan = deployment_response['plan']
        self.assertEquals(typed_blueprint_plan['name'],
                          typed_deployment_plan['name'])

    def test_delete_blueprint_which_has_deployments(self):
        (blueprint_id,
         deployment_id,
         blueprint_response,
         deployment_response) = self.put_test_deployment(self.DEPLOYMENT_ID)
        resp = self.delete('/blueprints/{0}'.format(blueprint_id))
        self.assertEqual(400, resp.status_code)
        self.assertTrue('There exist deployments for this blueprint' in
                        resp.json['message'])
        self.assertEquals(resp.json['errorCode'],
                          manager_exceptions.DEPENDENT_EXISTS_ERROR_CODE)

    def test_deployment_already_exists(self):
        (blueprint_id,
         deployment_id,
         blueprint_response,
         deployment_response) = self.put_test_deployment(self.DEPLOYMENT_ID)
        deployment_response = self.put(
            '/deployments/{0}'.format(self.DEPLOYMENT_ID),
            {'blueprintId': blueprint_id})
        self.assertTrue('already exists' in
                        deployment_response.json['message'])
        self.assertEqual(409, deployment_response.status_code)
        self.assertEqual(deployment_response.json['errorCode'],
                         manager_exceptions.CONFLICT_ERROR_CODE)

    def test_get_by_id(self):
        (blueprint_id, deployment_id, blueprint_response,
         deployment_response) = self.put_test_deployment(self.DEPLOYMENT_ID)

        single_deployment = self.get('/deployments/{0}'
                                     .format(deployment_id)).json
        self.assertEquals(deployment_id, single_deployment['id'])
        self.assertEquals(deployment_response['blueprintId'],
                          single_deployment['blueprintId'])
        self.assertEquals(deployment_response['id'],
                          single_deployment['id'])
        self.assertEquals(deployment_response['createdAt'],
                          single_deployment['createdAt'])
        self.assertEquals(deployment_response['createdAt'],
                          single_deployment['updatedAt'])
        self.assertEquals(deployment_response['plan'],
                          single_deployment['plan'])

    def test_get(self):
        (blueprint_id, deployment_id, blueprint_response,
         deployment_response) = self.put_test_deployment(self.DEPLOYMENT_ID)

        get_deployments_response = self.get('/deployments').json
        self.assertEquals(1, len(get_deployments_response))
        single_deployment = get_deployments_response[0]
        self.assertEquals(deployment_id, single_deployment['id'])
        self.assertEquals(deployment_response['blueprintId'],
                          single_deployment['blueprintId'])
        self.assertEquals(deployment_response['id'],
                          single_deployment['id'])
        self.assertEquals(deployment_response['createdAt'],
                          single_deployment['createdAt'])
        self.assertEquals(deployment_response['createdAt'],
                          single_deployment['updatedAt'])
        self.assertEquals(deployment_response['plan'],
                          single_deployment['plan'])

    def test_get_executions_of_deployment(self):
        (blueprint_id, deployment_id, blueprint_response,
         deployment_response) = self.put_test_deployment(self.DEPLOYMENT_ID)

        resource_path = '/deployments/{0}/executions'.format(deployment_id)
        execution = self.post(resource_path, {
            'workflowId': 'install'
        }).json
        self.assertEquals(execution['workflowId'], 'install')
        self.assertEquals(execution['blueprintId'], blueprint_id)
        self.assertEquals(execution['deploymentId'], deployment_response['id'])
        self.assertIsNotNone(execution['createdAt'])
        get_execution = self.get(resource_path).json
        self.assertEquals(1, len(get_execution))
        self.assertEquals(execution, get_execution[0])

    def test_executing_nonexisting_workflow(self):
        (blueprint_id, deployment_id, blueprint_response,
         deployment_response) = self.put_test_deployment(self.DEPLOYMENT_ID)

        resource_path = '/deployments/{0}/executions'.format(deployment_id)
        response = self.post(resource_path, {
            'workflowId': 'nonexisting-workflow-id'
        })
        self.assertEqual(400, response.status_code)
        self.assertEquals(response.json['errorCode'],
                          manager_exceptions.NONEXISTENT_WORKFLOW_ERROR_CODE)

    def test_listing_executions_for_nonexistent_deployment(self):
        resource_path = '/deployments/{0}/executions'.format('doesnotexist')
        response = self.get(resource_path)
        self.assertEqual(404, response.status_code)
        self.assertEquals(response.json['errorCode'],
                          manager_exceptions.NOT_FOUND_ERROR_CODE)

    def test_get_workflows_of_deployment(self):
        (blueprint_id, deployment_id, blueprint_response,
         deployment_response) = self.put_test_deployment(self.DEPLOYMENT_ID)

        resource_path = '/deployments/{0}/workflows'.format(deployment_id)
        workflows = self.get(resource_path).json
        self.assertEquals(workflows['blueprintId'], blueprint_id)
        self.assertEquals(workflows['deploymentId'], deployment_id)
        self.assertEquals(2, len(workflows['workflows']))
        self.assertEquals(workflows['workflows'][0]['name'], 'install')
        self.assertTrue('createdAt' in workflows['workflows'][0])
        self.assertEquals(workflows['workflows'][1]['name'], 'uninstall')
        self.assertTrue('createdAt' in workflows['workflows'][1])

    def test_delete_deployment_verify_nodes_deletion(self):
        (blueprint_id, deployment_id, blueprint_response,
         deployment_response) = self.put_test_deployment(self.DEPLOYMENT_ID)

        resource_path = '/node-instances?deployment_id={0}'.format(
            deployment_id)
        nodes = self.get(resource_path).json
        self.assertTrue(len(nodes) > 0)
        nodes_ids = [node['id'] for node in nodes]

        delete_deployment_response = self.delete(
            '/deployments/{0}'.format(deployment_id),
            query_params={'ignore_live_nodes': 'true'}).json
        self.assertEquals(deployment_id, delete_deployment_response['id'])

        # verifying deletion of deployment nodes and executions
        for node_id in nodes_ids:
            resp = self.get('/node-instances/{0}'.format(node_id))
            self.assertEquals(404, resp.status_code)

    def test_delete_deployment_with_live_nodes_without_ignore_flag(self):
        (blueprint_id, deployment_id, blueprint_response,
         deployment_response) = self.put_test_deployment(self.DEPLOYMENT_ID)

        instance_id = deployment_response['plan']['node_instances'][0]['id']

        # modifying a node's state so there'll be a node in a state other
        # than 'uninitialized'
<<<<<<< HEAD
        resp = self.patch('/node-instances/{0}'.format(instance_id), {
=======
        resource_path = '/node-instances?deployment_id={0}'.format(
            deployment_id)
        nodes = self.get(resource_path).json

        resp = self.patch('/node-instances/{0}'.format(nodes[0]['id']), {
>>>>>>> 41876034
            'version': 0,
            'state': 'started'
        })
        self.assertEquals(200, resp.status_code)

        # attempting to delete the deployment - should fail because there
        # are live nodes for the deployment
        delete_deployment_response = self.delete('/deployments/{0}'.format(
            deployment_id))
        self.assertEquals(400, delete_deployment_response.status_code)
        self.assertEquals(delete_deployment_response.json['errorCode'],
                          manager_exceptions.DEPENDENT_EXISTS_ERROR_CODE)

    def test_delete_deployment_with_uninitialized_nodes(self):
        # simulates a deletion of a deployment right after its creation
        # (i.e. all nodes are still in 'uninitialized' state because no
        # execution has yet to take place)
        self._test_delete_deployment_with_nodes_in_certain_state(
            'uninitialized')

    def test_delete_deployment_without_ignore_flag(self):
        # simulates a deletion of a deployment after the uninstall workflow
        # has completed (i.e. all nodes are in 'deleted' state)
        self._test_delete_deployment_with_nodes_in_certain_state('deleted')

    def _test_delete_deployment_with_nodes_in_certain_state(self, state):
        (blueprint_id, deployment_id, blueprint_response,
         deployment_response) = self.put_test_deployment(self.DEPLOYMENT_ID)

<<<<<<< HEAD
        instance_ids = [instance['id'] for instance
                        in deployment_response['plan']['node_instances']]
=======
        resource_path = '/node-instances?deployment_id={0}'.format(
            deployment_id)
        nodes = self.get(resource_path).json
>>>>>>> 41876034

        # modifying nodes states
        for instance_id in instance_ids:
            resp = self.patch('/node-instances/{0}'.format(instance_id), {
                'version': 0,
                'state': state
            })
            self.assertEquals(200, resp.status_code)

        # deleting the deployment
        delete_deployment_response = self.delete('/deployments/{0}'.format(
            deployment_id))
        self.assertEquals(200, delete_deployment_response.status_code)
        self.assertEquals(deployment_id,
                          delete_deployment_response.json['id'])
        # verifying deletion of deployment
        resp = self.get('/deployments/{0}'.format(deployment_id))
        self.assertEquals(404, resp.status_code)

    def test_delete_deployment_with_live_nodes_and_ignore_flag(self):
        (blueprint_id, deployment_id, blueprint_response,
         deployment_response) = self.put_test_deployment(self.DEPLOYMENT_ID)

        delete_deployment_response = self.delete(
            '/deployments/{0}'.format(deployment_id),
            query_params={'ignore_live_nodes': 'true'}).json
        self.assertEquals(deployment_id, delete_deployment_response['id'])

        # verifying deletion of deployment
        resp = self.get('/deployments/{0}'.format(deployment_id))
        self.assertEquals(404, resp.status_code)

    def test_delete_nonexistent_deployment(self):
        # trying to delete a nonexistent deployment
        resp = self.delete('/deployments/nonexistent-deployment')
        self.assertEquals(404, resp.status_code)
        self.assertEquals(resp.json['errorCode'],
                          manager_exceptions.NOT_FOUND_ERROR_CODE)

    def test_get_nodes_of_deployment(self):

        (blueprint_id, deployment_id, blueprint_response,
         deployment_response) = self.put_test_deployment(self.DEPLOYMENT_ID)

        resource_path = '/node-instances?deployment_id={0}'.format(
            deployment_id)
        nodes = self.get(resource_path).json
        self.assertEquals(2, len(nodes))

        def assert_node_exists(starts_with):
            self.assertTrue(any(map(
                lambda n: n['id'].startswith(starts_with), nodes)),
                'Failed finding node with prefix {0}'.format(starts_with))
        assert_node_exists('vm')
        assert_node_exists('http_web_server')<|MERGE_RESOLUTION|>--- conflicted
+++ resolved
@@ -179,19 +179,13 @@
         (blueprint_id, deployment_id, blueprint_response,
          deployment_response) = self.put_test_deployment(self.DEPLOYMENT_ID)
 
-        instance_id = deployment_response['plan']['node_instances'][0]['id']
-
         # modifying a node's state so there'll be a node in a state other
         # than 'uninitialized'
-<<<<<<< HEAD
-        resp = self.patch('/node-instances/{0}'.format(instance_id), {
-=======
         resource_path = '/node-instances?deployment_id={0}'.format(
             deployment_id)
         nodes = self.get(resource_path).json
 
         resp = self.patch('/node-instances/{0}'.format(nodes[0]['id']), {
->>>>>>> 41876034
             'version': 0,
             'state': 'started'
         })
@@ -221,18 +215,13 @@
         (blueprint_id, deployment_id, blueprint_response,
          deployment_response) = self.put_test_deployment(self.DEPLOYMENT_ID)
 
-<<<<<<< HEAD
-        instance_ids = [instance['id'] for instance
-                        in deployment_response['plan']['node_instances']]
-=======
-        resource_path = '/node-instances?deployment_id={0}'.format(
-            deployment_id)
-        nodes = self.get(resource_path).json
->>>>>>> 41876034
+        resource_path = '/node-instances?deployment_id={0}'.format(
+            deployment_id)
+        nodes = self.get(resource_path).json
 
         # modifying nodes states
-        for instance_id in instance_ids:
-            resp = self.patch('/node-instances/{0}'.format(instance_id), {
+        for node in nodes:
+            resp = self.patch('/node-instances/{0}'.format(node['id']), {
                 'version': 0,
                 'state': state
             })
