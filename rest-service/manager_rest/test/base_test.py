--- conflicted
+++ resolved
@@ -150,7 +150,6 @@
         test_config.file_server_resources_uri = FILE_SERVER_RESOURCES_URI
         test_config.rest_service_log_path = self.rest_service_log
 
-<<<<<<< HEAD
         # security config
         test_config.secured_server = self._secured
         if self._secured:
@@ -188,8 +187,6 @@
                 }
             }]
 
-=======
->>>>>>> 6056591f
         return test_config
 
     def post(self, resource_path, data, query_params=None):
