--- conflicted
+++ resolved
@@ -646,35 +646,6 @@
         return get_blueprints_manager().create_deployment(blueprint_id,
                                                           deployment_id), 201
 
-<<<<<<< HEAD
-=======
-    @swagger.operation(
-        responseClass=responses.Deployment,
-        nickname="deleteById",
-        notes="deletes a deployment by its id.",
-        parameters=[{'name': 'ignore_live_nodes',
-                     'description': 'Specifies whether to ignore live nodes,'
-                                    'or raise an error upon such nodes '
-                                    'instead.',
-                     'required': False,
-                     'allowMultiple': False,
-                     'dataType': 'boolean',
-                     'defaultValue': False,
-                     'paramType': 'query'}]
-    )
-    @marshal_with(responses.Deployment.resource_fields)
-    @exceptions_handled
-    def delete(self, deployment_id):
-        args = self._args_parser.parse_args()
-
-        ignore_live_nodes = verify_and_convert_bool(
-            'ignore_live_nodes', args['ignore_live_nodes'])
-
-        deployment = get_blueprints_manager().delete_deployment(
-            deployment_id, ignore_live_nodes)
-        return responses.Deployment(**deployment.to_dict()), 200
-
->>>>>>> bde99142
 
 class NodesId(Resource):
 
