--- conflicted
+++ resolved
@@ -310,11 +310,7 @@
                 models.Execution.TERMINATED:
             # workers installation is complete
             return
-<<<<<<< HEAD
         elif workers_installation_execution.status == models.Execution.STARTED:
-=======
-        elif workers_installation_execution.status == 'started':
->>>>>>> 000cb6c6
             # workers installation is still in process
             raise manager_exceptions\
                 .DeploymentWorkersNotYetInstalledError(
@@ -326,7 +322,9 @@
                 "Can't launch executions since workers for deployment {0} "
                 'failed to be installed: {1}'.format(
                     deployment_id, workers_installation_execution.error))
-        elif 'cancel' in workers_installation_execution.status:
+        elif workers_installation_execution.status in (
+            models.Execution.CANCELLED, models.Execution.CANCELLING,
+                models.Execution.FORCE_CANCELLING):
             # workers installation workflow is got cancelled
             raise RuntimeError(
                 "Can't launch executions since workers for deployment {0} "
