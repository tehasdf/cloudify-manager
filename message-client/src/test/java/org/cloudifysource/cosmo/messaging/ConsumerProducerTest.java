--- conflicted
+++ resolved
@@ -72,13 +72,7 @@
     @Parameters({"port" })
     public void startRestServer(@Optional("8080") int port) {
         server.start(port);
-<<<<<<< HEAD
-        uri = URI.create("http://localhost:" + port);
-=======
-        consumer = new MessageConsumer();
-        producer = new MessageProducer();
         uri = URI.create("http://localhost:" + port + "/");
->>>>>>> 38898412
     }
 
     @AfterMethod(alwaysRun = true)
