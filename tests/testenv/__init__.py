########
# Copyright (c) 2013 GigaSpaces Technologies Ltd. All rights reserved
#
# Licensed under the Apache License, Version 2.0 (the "License");
# you may not use this file except in compliance with the License.
# You may obtain a copy of the License at
#
#        http://www.apache.org/licenses/LICENSE-2.0
#
# Unless required by applicable law or agreed to in writing, software
# distributed under the License is distributed on an "AS IS" BASIS,
#    * WITHOUT WARRANTIES OR CONDITIONS OF ANY KIND, either express or implied.
#    * See the License for the specific language governing permissions and
#    * limitations under the License.

__author__ = 'ran'

import shutil
import distutils.core
import tempfile
import shlex
import subprocess
import logging
import os
import sys
import threading
import re
import uuid
import time
import unittest
from os import path
from functools import wraps
from multiprocessing import Process
from os.path import dirname, abspath

import yaml
import pika
import json
import elasticsearch
from celery import Celery
from cloudify.constants import MANAGEMENT_NODE_ID
from cloudify_rest_client import CloudifyClient

import plugins
import mock_workflows


CLOUDIFY_MANAGEMENT_QUEUE = MANAGEMENT_NODE_ID
CLOUDIFY_WORKFLOWS_QUEUE = 'cloudify.workflows'
CELERY_QUEUES_LIST = [MANAGEMENT_NODE_ID]
CELERY_WORKFLOWS_QUEUE_LIST = [CLOUDIFY_WORKFLOWS_QUEUE]

STORAGE_INDEX_NAME = 'cloudify_storage'
FILE_SERVER_PORT = 53229
MANAGER_REST_PORT = 8100
FILE_SERVER_BLUEPRINTS_FOLDER = 'blueprints'
FILE_SERVER_UPLOADED_BLUEPRINTS_FOLDER = 'uploaded-blueprints'
FILE_SERVER_RESOURCES_URI = '/resources'

root = logging.getLogger()
ch = logging.StreamHandler(sys.stdout)
ch.setLevel(logging.DEBUG)
formatter = logging.Formatter(fmt='%(asctime)s [%(levelname)s] '
                                  '[%(name)s] %(message)s',
                              datefmt='%H:%M:%S')
ch.setFormatter(formatter)

# clear all other handlers
for handler in root.handlers:
    root.removeHandler(handler)

root.addHandler(ch)
logger = logging.getLogger("TESTENV")
logger.setLevel(logging.DEBUG)

RABBITMQ_POLLING_KEY = 'RABBITMQ_POLLING'

RABBITMQ_POLLING_ENABLED = RABBITMQ_POLLING_KEY not in os.environ \
    or os.environ[RABBITMQ_POLLING_KEY].lower() != 'false'

RABBITMQ_VERBOSE_MESSAGES_KEY = 'RABBITMQ_VERBOSE_MESSAGES'

RABBITMQ_VERBOSE_MESSAGES_ENABLED = os.environ.get(
    RABBITMQ_VERBOSE_MESSAGES_KEY, 'false').lower() == 'true'

celery = Celery(broker='amqp://',
                backend='amqp://')

celery.conf.update(
    CELERY_TASK_SERIALIZER="json"
)


class ManagerRestProcess(object):

    def __init__(self,
                 port,
                 file_server_dir,
                 file_server_base_uri,
                 workflow_service_base_uri,
                 file_server_blueprints_folder,
                 file_server_uploaded_blueprints_folder,
                 file_server_resources_uri,
                 tempdir):
        self.process = None
        self.port = port
        self.file_server_dir = file_server_dir
        self.file_server_base_uri = file_server_base_uri
        self.workflow_service_base_uri = workflow_service_base_uri
        self.file_server_blueprints_folder = file_server_blueprints_folder
        self.file_server_uploaded_blueprints_folder = \
            file_server_uploaded_blueprints_folder
        self.file_server_resources_uri = file_server_resources_uri
        self.client = CloudifyClient('localhost', port=port)
        self.tempdir = tempdir

    def start(self, timeout=10):
        endtime = time.time() + timeout

        configuration = {
            'file_server_root': self.file_server_dir,
            'file_server_base_uri': self.file_server_base_uri,
            'workflow_service_base_uri': self.workflow_service_base_uri,
            'file_server_uploaded_blueprints_folder':
                self.file_server_uploaded_blueprints_folder,
            'file_server_resources_uri': self.file_server_resources_uri,
            'file_server_blueprints_folder': self.file_server_blueprints_folder
        }

        config_path = os.path.join(self.tempdir, 'manager_config.json')
        with open(config_path, 'w') as f:
            f.write(yaml.dump(configuration))

        env = os.environ.copy()
        env['MANAGER_REST_CONFIG_PATH'] = config_path
        env['CLOUDIFY_WORKFLOWS_QUEUE'] = CLOUDIFY_WORKFLOWS_QUEUE

        python_path = sys.executable

        manager_rest_command = [
            '{0}/gunicorn'.format(dirname(python_path)),
            '-w', '2',
            '-b', '0.0.0.0:{0}'.format(self.port),
            '--timeout', '300',
            'server:app'
        ]

        logger.info('Starting manager-rest with: {0}'.format(
            manager_rest_command))

        self.process = subprocess.Popen(manager_rest_command,
                                        env=env,
                                        cwd=self.locate_manager_rest_dir())
        started = False
        attempt = 1
        while not started and time.time() < endtime:
            time.sleep(1)
            logger.info('Testing connection to manager rest service. '
                        '(Attempt: {0}/{1})'.format(attempt, timeout))
            attempt += 1
            started = self.started()
        if not started:
            raise RuntimeError('Failed opening connection to manager rest '
                               'service')

    def started(self):
        try:
            self.client.blueprints.list()
            return True
        except BaseException:
            return False

    def close(self):
        if self.process is not None:
            self.process.terminate()

    def locate_manager_rest_dir(self):
        # start with current location
        manager_rest_location = path.abspath(__file__)
        # get to cosmo-manager
        for i in range(3):
            manager_rest_location = path.dirname(manager_rest_location)
        # build way into manager_rest
        return path.join(manager_rest_location,
                         'rest-service/manager_rest')


class CeleryWorkerProcess(object):
    _process = None

    def __init__(self,
                 tempdir,
                 plugins_tempdir,
                 manager_rest_port,
                 name,
                 queues,
                 includes,
                 hostname,
                 concurrency=1):
        self._name = name
        self._celery_pid_file = path.join(tempdir, "celery-{}.pid".format(
            name))
        self._celery_log_file = path.join(tempdir, "celery-{}.log".format(
            name))
        self._tempdir = tempdir
        self._plugins_tempdir = plugins_tempdir
        self._manager_rest_port = manager_rest_port
        self._includes = includes
        self._queues = ','.join(queues)
        self._hostname = hostname
        self._concurrency = concurrency

    def start(self):
        python_path = sys.executable
        celery_command = [
            "{0}/celery".format(dirname(python_path)),
            "worker",
            "--events",
            "--loglevel=debug",
            "--hostname=celery.{}".format(self._hostname),
            "--purge",
            "--app=cloudify",
            "--logfile={0}".format(self._celery_log_file),
            "--pidfile={0}".format(self._celery_pid_file),
            "--queues={0}".format(self._queues),
            "--concurrency={0}".format(self._concurrency),
            "--include={0}".format(','.join(self._includes))
        ]

        prevdir = os.getcwd()
        os.chdir(os.path.join(self._tempdir, "plugins"))

        environment = os.environ.copy()
        environment['CELERY_QUEUES'] = self._queues
        environment['TEMP_DIR'] = self._plugins_tempdir
        environment['MANAGER_REST_PORT'] = str(self._manager_rest_port)
        environment['MANAGEMENT_IP'] = 'localhost'
        environment['MANAGER_FILE_SERVER_BLUEPRINTS_ROOT_URL'] = \
            'http://localhost:{0}/{1}'.format(FILE_SERVER_PORT,
                                              FILE_SERVER_BLUEPRINTS_FOLDER)
        environment['MANAGER_FILE_SERVER_URL'] = 'http://localhost:{0}' \
            .format(FILE_SERVER_PORT)

        environment['AGENT_IP'] = 'localhost'
        environment['VIRTUALENV'] = dirname(dirname(python_path))

        logger.info("Starting celery worker with command {0}".format(
            celery_command))
        self._process = subprocess.Popen(celery_command, env=environment)

        timeout = 60
        deadline = time.time() + timeout
        while not path.exists(self._celery_pid_file) and \
                (time.time() < deadline):
            time.sleep(1)

        if not path.exists(self._celery_pid_file):
            celery_log = self.try_read_logfile()
            if celery_log is not None:
                logger.error("{0} content:\n{1}".format(
                    self._celery_log_file, celery_log))
            raise RuntimeError(
                "Failed to start celery {0} worker: {1} - process did not "
                "start after {2} seconds".format(self._name,
                                                 self._process.returncode,
                                                 timeout))

        os.chdir(prevdir)
        logger.info("Celery worker started [pid=%s]", self._process.pid)

    def close(self):
        if self._process:
            logger.info("Shutting down celery {} worker [pid={}]".format(
                self._name, self._process.pid))
            self._process.kill()

    def _get_celery_process_ids(self):
        from subprocess import CalledProcessError
        try:
            grep = "ps aux | grep 'celery.*{0}' | grep -v grep".format(
                self._celery_pid_file)
            grep += " | awk '{print $2}'"
            output = subprocess.check_output(grep, shell=True)
            ids = filter(lambda x: len(x) > 0, output.split(os.linesep))
            return ids
        except CalledProcessError:
            return []

    def restart(self):
        """
        Restarts the celery worker process.
        Celery's child processes will have a different PID.
        """
        process_ids = self._get_celery_process_ids()
        for pid in process_ids:
            # kill celery child processes
            if pid != str(self._process.pid):
                logger.info(
                    "Killing celery {} worker [pid={}]".format(
                        self._name, pid))
                os.system('kill -9 {0}'.format(pid))
        timeout = time.time() + 30
        # wait until celery master creates a new child
        while len(self._get_celery_process_ids()) != 1+self._concurrency:
            time.sleep(1)
            if time.time() > timeout:
                raise RuntimeError(
                    'Celery {} worker restart timeout '
                    '[current_ids={}, previous_ids={}'.format(
                        self._name, self._get_celery_process_ids(),
                        process_ids))

    def try_read_logfile(self):
        if path.exists(self._celery_log_file):
            with open(self._celery_log_file, "r") as f:
                return f.read()
        return None

    @staticmethod
    def _build_includes():
        includes = []
        # adding the mock workflow plugin for workers installation
        includes.append("system_workflows.workers_installation")

        # iterate over the mock plugins directory and include all of them
        mock_plugins_path = os.path \
            .join(dirname(dirname(abspath(__file__))), "plugins")

        for plugin_dir_name in os.walk(mock_plugins_path).next()[1]:
            tasks_path = os.path \
                .join(mock_plugins_path, plugin_dir_name, "tasks.py")
            if os.path.exists(tasks_path):
                includes.append("{0}.tasks".format(plugin_dir_name))
            else:
                logger.warning(
                    "Could not find tasks.py file under plugin {0}. This "
                    "plugin will not be loaded!".format(plugin_dir_name))
        return includes


class CeleryWorkflowsWorkerProcess(CeleryWorkerProcess):

    def __init__(self, tempdir, plugins_tempdir,
                 manager_rest_port, use_mock_workers_installation=True):
        includes = ["workflows.default", "plugin_installer.tasks"]
        if use_mock_workers_installation:
            includes.append("mock_workflows.workflows")
        super(CeleryWorkflowsWorkerProcess, self).__init__(
            tempdir, plugins_tempdir, manager_rest_port,
            name='workflows',
            queues=CELERY_WORKFLOWS_QUEUE_LIST,
            includes=includes,
            hostname='cloudify.workflows')


class CeleryOperationsWorkerProcess(CeleryWorkerProcess):

    def __init__(self, tempdir, plugins_tempdir,
                 manager_rest_port, concurrency=1):
        super(CeleryOperationsWorkerProcess, self).__init__(
            tempdir, plugins_tempdir, manager_rest_port,
            name='operations',
            queues=CELERY_QUEUES_LIST,
            includes=self._build_includes(),
            hostname='cloudify.management',
            concurrency=concurrency)


class CeleryTestWorkerProcess(CeleryWorkerProcess):

    def __init__(self, tempdir, plugins_tempdir,
                 manager_rest_port, queue):
        super(CeleryTestWorkerProcess, self).__init__(
            tempdir, plugins_tempdir, manager_rest_port,
            name=queue,
            queues=[queue],
            includes=self._build_includes(),
            hostname=queue)


class RiemannProcess(object):
    """
    Manages a riemann server process lifecycle.
    """
    pid = None
    _config_path = None
    _process = None
    _detector = None
    _event = None
    _riemann_logs = list()

    def __init__(self, config_path):
        self._config_path = config_path

    def _start_detector(self, process):
        pid_pattern = ".*PID\s(\d*)"
        started_pattern = ".*Hyperspace core online"
        while True:
            line = process.stdout.readline().rstrip()
            if line != '':
                self._riemann_logs.append(line)
                if not self.pid:
                    match = re.match(pid_pattern, line)
                    if match:
                        self.pid = int(match.group(1))
                else:
                    match = re.match(started_pattern, line)
                    if match:
                        self._event.set()
                        break

    def start(self):
        logger.info("Starting riemann server...")
        self.pid = self._find_existing_riemann_process()
        if self.pid:
            logger.info("Riemann server is already running [pid={0}]".format(
                self.pid))
            return

        command = [
            'riemann',
            self._config_path
        ]
        self._process = subprocess.Popen(command,
                                         stdout=subprocess.PIPE,
                                         stderr=subprocess.STDOUT)
        self._event = threading.Event()
        self._detector = threading.Thread(target=self._start_detector,
                                          kwargs={'process': self._process})
        self._detector.daemon = True
        self._detector.start()
        timeout = 60
        if not self._event.wait(timeout):
            raise RuntimeError(
                "Unable to start riemann process:\n{0} (timed out after "
                "{1} seconds)".format('\n'.join(self._riemann_logs), timeout))
        logger.info("Riemann server started [pid={0}]".format(self.pid))

    def close(self):
        if self.pid:
            logger.info("Shutting down riemann server [pid={0}]".format(
                self.pid))
            os.system("kill {0}".format(self.pid))

    def _find_existing_riemann_process(self):
        from subprocess import CalledProcessError
        pattern = "\w*\s*(\d*).*"
        try:
            output = subprocess.check_output(
                "ps aux | grep 'riemann.jar' | grep -v grep", shell=True)
            match = re.match(pattern, output)
            if match:
                return int(match.group(1))
        except CalledProcessError:
            pass
        return None


class ElasticSearchProcess(object):
    """
    Manages an ElasticSearch server process lifecycle.
    """

    def __init__(self):
        self._pid = None
        self._process = None

    def _verify_service_responsiveness(self, timeout=120):
        import urllib2
        service_url = "http://localhost:9200"
        up = False
        deadline = time.time() + timeout
        res = None
        while time.time() < deadline:
            try:
                res = urllib2.urlopen(service_url)
                up = res.code == 200
                break
            except BaseException:
                pass
            time.sleep(1)
        if not up:
            raise RuntimeError("Elasticsearch service is not responding @ {"
                               "0} (response: {1})".format(service_url, res))

    def _verify_service_started(self, timeout=60):
        deadline = time.time() + timeout
        while time.time() < deadline:
            self._pid = self._get_service_pid()
            if self._pid is not None:
                break
            time.sleep(1)
        if self._pid is None:
            raise RuntimeError("Failed to start elasticsearch service within "
                               "a {0} seconds timeout".format(timeout))

    def _verify_service_ended(self, timeout=10):
        pid = self._pid
        deadline = time.time() + timeout
        while time.time() < deadline:
            pid = self._get_service_pid()
            if pid is None:
                break
            time.sleep(1)
        if pid is not None:
            raise RuntimeError("Failed to stop elasticsearch service within "
                               "a {0} seconds timeout".format(timeout))

    def _get_service_pid(self):
        from subprocess import CalledProcessError
        pattern = "\w*\s*(\d*).*"
        try:
            output = subprocess.check_output(
                "ps -ef | grep elasticsearch | grep -v grep", shell=True)
            match = re.match(pattern, output)
            if match:
                return int(match.group(1))
        except CalledProcessError:
            pass
        return None

    def start(self):
        command = 'elasticsearch'
        logger.info(
            "Starting elasticsearchservice with command {0}".format(command))
        self._process = subprocess.Popen(shlex.split(command))
        self._verify_service_started()
        self._verify_service_responsiveness()
        logger.info("Elasticsearch service started [pid=%s]", self._pid)
        self._remove_index_if_exists()
        self._create_schema()

    def close(self):
        if self._process:
            self._process.kill()
        if self._pid:
            logger.info("Shutting down elasticsearch service [pid=%s]",
                        self._pid)
            os.system("kill {0}".format(self._pid))
            self._verify_service_ended()

    def _remove_index_if_exists(self):
        es = elasticsearch.Elasticsearch()
        from elasticsearch.client import IndicesClient
        es_index = IndicesClient(es)
        if es_index.exists(STORAGE_INDEX_NAME):
            logger.info(
                "Elasticsearch index '{0}' already exists and "
                "will be deleted".format(STORAGE_INDEX_NAME))
            try:
                es_index.delete(STORAGE_INDEX_NAME)
                logger.info("Verifying Elasticsearch index was deleted...")
                deadline = time.time() + 45
                while es_index.exists(STORAGE_INDEX_NAME):
                    if time.time() > deadline:
                        raise RuntimeError(
                            'Elasticsearch index was not deleted after '
                            '30 seconds')
                    time.sleep(1)
            except BaseException as e:
                logger.warn('Ignoring caught exception on Elasticsearch delete'
                            ' index - {0}: {1}'.format(e.__class__, e.message))

    def reset_data(self):
        """
        Empties the storage index.
        """
        try:
            es = elasticsearch.Elasticsearch()
            es.delete_by_query(index=STORAGE_INDEX_NAME, q='*')
            deadline = time.time() + 45
            while es.count(index=STORAGE_INDEX_NAME, q='*')['count'] != 0:
                if time.time() > deadline:
                    raise RuntimeError(
                        'Elasticsearch data was not deleted after 30 seconds')
                time.sleep(1)
        except Exception as e:
            logger.warn(
                'Elasticsearch reset data failed: {0}'.format(e.message))

    def _create_schema(self):
        creator_script_path = path.join(path.dirname(__file__),
                                        'es_schema_creator.py')
        cmd = '{0} {1}'.format(sys.executable, creator_script_path)
        status = os.system(cmd)
        if status != 0:
            raise RuntimeError(
                'Elasticsearch create schema exited with {0}'.format(status))
        logger.info("Elasticsearch schema created successfully")


class TestEnvironmentScope(object):
    CLASS = "CLASS"
    MODULE = "MODULE"
    PACKAGE = "PACKAGE"

    @staticmethod
    def validate(scope):
        if scope not in [
            TestEnvironmentScope.CLASS,
            TestEnvironmentScope.MODULE,
            TestEnvironmentScope.PACKAGE
        ]:
            raise AttributeError("Unknown test environment scope: " +
                                 str(scope))


def start_events_and_logs_polling():
    """
    Fetches events and logs from RabbitMQ.
    """
    if not RABBITMQ_POLLING_ENABLED:
        return

    pika_logger = logging.getLogger('pika')
    pika_logger.setLevel(logging.INFO)

    connection = pika.BlockingConnection(
        pika.ConnectionParameters(host='localhost'))
    channel = connection.channel()
    queues = ['cloudify-events', 'cloudify-logs']
    for q in queues:
        channel.queue_declare(queue=q, auto_delete=True, durable=True,
                              exclusive=False)

    def callback(ch, method, properties, body):
        try:
            output = json.loads(body)
            if RABBITMQ_VERBOSE_MESSAGES_ENABLED:
                output = '\n{0}'.format(json.dumps(output, indent=4))
            else:
                if 'context' in output and 'node_id' in output['context']:
                    output = '[{0}] {1}'.format(
                        output['context']['node_id'],
                        output['message']['text'])
                else:
                    output = output['message']['text']
            logger.info(output)
        except Exception as e:
            logger.info(
                "event/log format error - output: {0} [message={1}]".format(
                    body, e.message))

    def consume():
        channel.basic_consume(callback, queue=queues[0], no_ack=True)
        channel.basic_consume(callback, queue=queues[1], no_ack=True)
        channel.start_consuming()

    logger.info("Starting RabbitMQ events/logs polling - queues={0}".format(
        queues))

    polling_thread = threading.Thread(target=consume)
    polling_thread.daemon = True
    polling_thread.start()


class TestCase(unittest.TestCase):
    """
    A test case for cosmo tests.
    """

    @classmethod
    def setUpClass(cls):
        TestEnvironment.create(TestEnvironmentScope.CLASS)

    @classmethod
    def tearDownClass(cls):
        TestEnvironment.destroy(TestEnvironmentScope.CLASS)

    def setUp(self):
        self.logger = logging.getLogger(self._testMethodName)
        self.logger.setLevel(logging.INFO)
        self.client = create_rest_client()
        TestEnvironment.clean_plugins_tempdir()

    def tearDown(self):
        TestEnvironment.restart_celery_operations_worker()
        TestEnvironment.restart_celery_workflows_worker()
        TestEnvironment.reset_elasticsearch_data()

    @staticmethod
    def do_assertions(assertions_func, timeout=10, *args, **kwargs):
        return do_retries(assertions_func, timeout, AssertionError, **kwargs)


class TestEnvironment(object):
    """
    Creates the cosmo test environment:
        - Riemann server.
        - Elasticsearch server.
        - Celery worker.
        - Ruote service.
        - Prepares celery app dir with plugins from cosmo module and official
          riemann configurer and plugin installer.
    """
    _instance = None
    _celery_operations_worker_process = None
    _celery_workflows_worker_process = None
    _riemann_process = None
    _elasticsearch_process = None
    _manager_rest_process = None
    _tempdir = None
    _plugins_tempdir = None
    _scope = None
    _file_server_process = None

    def __init__(self, scope, use_mock_workers_installation=True):
        try:
            TestEnvironmentScope.validate(scope)

            logger.info("Setting up test environment... [scope={0}]".format(
                scope))
            self._scope = scope

            # temp directory
            self._tempdir = tempfile.mkdtemp(suffix="test", prefix="cloudify")
            self._plugins_tempdir = path.join(self._tempdir, "cosmo-work")
            logger.info("Test environment will be stored in: %s",
                        self._tempdir)
            if not path.exists(self._plugins_tempdir):
                os.makedirs(self._plugins_tempdir)

            # events/logs polling
            start_events_and_logs_polling()

            # riemann
            riemann_config_path = path.join(self._tempdir, "riemann.config")
            self._generate_riemann_config(riemann_config_path)
            self._riemann_process = RiemannProcess(riemann_config_path)
            self._riemann_process.start()

            # elasticsearch
            self._elasticsearch_process = ElasticSearchProcess()
            self._elasticsearch_process.start()

            # copy all plugins to app path
            try:
                import workflows
                # workflows/__init__.py(c)
                workflow_plugin_path = path.abspath(workflows.__file__)
                # workflows/
                workflow_plugin_path = path.dirname(workflow_plugin_path)
                # package / egg folder
                workflow_plugin_path = path.dirname(workflow_plugin_path)
            except ImportError:
                # cloudify-manager/tests/plugins/__init__.py(c)
                workflow_plugin_path = path.abspath(plugins.__file__)
                # cloudify-manager/tests/plugins
                workflow_plugin_path = path.dirname(workflow_plugin_path)
                # cloudify-manager/tests
                workflow_plugin_path = path.dirname(workflow_plugin_path)
                # cloudify-manager
                workflow_plugin_path = path.dirname(workflow_plugin_path)
                # cloudify-manager/workflows
                workflow_plugin_path = path.join(workflow_plugin_path,
                                                 'workflows')

            plugins_path = path.dirname(path.realpath(plugins.__file__))
            mock_workflow_plugins = path.dirname(path.realpath(
                mock_workflows.__file__))

            app_path = path.join(self._tempdir, "plugins")
            # copying plugins
            if not use_mock_workers_installation:
                for plugin_path in [plugins_path, workflow_plugin_path]:
                    logger.info("Copying %s to %s", plugin_path, app_path)
                    distutils.dir_util.copy_tree(plugin_path, app_path)
            else:
                # copying plugins and mock workflows
                for plugin_path in [plugins_path, mock_workflow_plugins]:
                    logger.info("Copying %s to %s", plugin_path, app_path)
                    distutils.dir_util.copy_tree(plugin_path, app_path)
                # copying the actual default install/uninstall workflow
                # plugin manually
                workflow_plugin_workflows_path = path.join(
                    workflow_plugin_path, 'workflows')
                app_workflows_path = path.join(app_path, 'workflows')
                logger.info("Copying %s to %s",
                            workflow_plugin_workflows_path,
                            app_workflows_path)
                distutils.dir_util.copy_tree(
                    workflow_plugin_workflows_path, app_workflows_path)

            # celery operations worker
            # if using real worker installation workflow then 2 workers are
            # needed on the management queue
            num_of_management_workers = \
                1 if use_mock_workers_installation else 2
            self._celery_operations_worker_process = \
                CeleryOperationsWorkerProcess(
                    self._tempdir,
                    self._plugins_tempdir,
                    MANAGER_REST_PORT,
                    num_of_management_workers)
            self._celery_operations_worker_process.start()

            # celery workflows worker
            self._celery_workflows_worker_process = \
                CeleryWorkflowsWorkerProcess(
                    self._tempdir,
                    self._plugins_tempdir,
                    MANAGER_REST_PORT,
                    use_mock_workers_installation)
            self._celery_workflows_worker_process.start()

            # workaround to update path
            manager_rest_path = \
                path.dirname(path.dirname(path.dirname(__file__)))
            manager_rest_path = path.join(manager_rest_path, 'rest-service')
            sys.path.append(manager_rest_path)

            # file server
            fileserver_dir = path.join(self._tempdir, 'fileserver')
            os.mkdir(fileserver_dir)
            from manager_rest.file_server import FileServer
            from manager_rest.file_server import PORT as FS_PORT
            from manager_rest.util import copy_resources
            self._file_server_process = FileServer(fileserver_dir)
            self._file_server_process.start()

            # copy resources (base yaml/radials etc)
            resources_path = path.abspath(__file__)
            resources_path = path.dirname(resources_path)
            resources_path = path.dirname(resources_path)
            resources_path = path.dirname(resources_path)
            resources_path = path.join(resources_path, 'resources')
            copy_resources(fileserver_dir, resources_path)

            # manager rest
            file_server_base_uri = 'http://localhost:{0}'.format(FS_PORT)
            worker_service_base_uri = 'http://localhost:8101'
            self._manager_rest_process = ManagerRestProcess(
                MANAGER_REST_PORT,
                fileserver_dir,
                file_server_base_uri,
                worker_service_base_uri,
                FILE_SERVER_BLUEPRINTS_FOLDER,
                FILE_SERVER_UPLOADED_BLUEPRINTS_FOLDER,
                FILE_SERVER_RESOURCES_URI,
                self._tempdir)
            self._manager_rest_process.start()

        except BaseException as error:
            logger.error("Error in test environment setup: %s", error)
            self._destroy()
            raise

    def _destroy(self):
        logger.info("Destroying test environment... [scope={0}]".format(
            self._scope))
        if self._riemann_process:
            self._riemann_process.close()
        if self._elasticsearch_process:
            self._elasticsearch_process.close()
        if self._celery_operations_worker_process:
            self._celery_operations_worker_process.close()
        if self._celery_workflows_worker_process:
            self._celery_workflows_worker_process.close()
        if self._manager_rest_process:
            self._manager_rest_process.close()
        if self._file_server_process:
            self._file_server_process.stop()
        if self._tempdir:
            logger.info("Deleting test environment from: %s", self._tempdir)
            # shutil.rmtree(self._tempdir, ignore_errors=True)

    def _create_celery_worker(self, queue):
        return CeleryTestWorkerProcess(
            self._tempdir,
            self._plugins_tempdir,
            MANAGER_REST_PORT,
            queue)

    @staticmethod
    def create(scope=TestEnvironmentScope.PACKAGE,
               use_mock_workers_installation=True):
        """
        Creates the test environment if not already created.
        :param scope: The scope the test environment is created at.
        """
        if not TestEnvironment._instance:
            TestEnvironment._instance = TestEnvironment(
                scope,
                use_mock_workers_installation)
        return TestEnvironment._instance

    @staticmethod
    def destroy(scope=TestEnvironmentScope.PACKAGE):
        """
        Destroys the test environment if the provided scope matches the scope
        the environment was created with.
        :param scope: The scope this method is invoked from.
        """
        if TestEnvironment._instance and \
                (TestEnvironment._instance._scope == scope):
            TestEnvironment._instance._destroy()

    @staticmethod
    def clean_plugins_tempdir():
        """
        Removes and creates a new plugins temporary directory.
        """
        if TestEnvironment._instance:
            plugins_tempdir = TestEnvironment._instance._plugins_tempdir
            if path.exists(plugins_tempdir):
                shutil.rmtree(plugins_tempdir)
                os.makedirs(plugins_tempdir)

    @staticmethod
    def create_celery_worker(queue):
        if TestEnvironment._instance:
            return TestEnvironment._instance._create_celery_worker(queue)

    @staticmethod
    def restart_celery_operations_worker():
        if TestEnvironment._instance and \
                (TestEnvironment._instance._celery_operations_worker_process):
            TestEnvironment._instance._celery_operations_worker_process \
                .restart()

    @staticmethod
    def restart_celery_workflows_worker():
        if TestEnvironment._instance and \
                (TestEnvironment._instance._celery_workflows_worker_process):
            TestEnvironment._instance._celery_workflows_worker_process \
                .restart()

    @staticmethod
    def reset_elasticsearch_data():
        if TestEnvironment._instance and \
                TestEnvironment._instance._elasticsearch_process:
            TestEnvironment._instance._elasticsearch_process.reset_data()

    @classmethod
    def _generate_riemann_config(cls, riemann_config_path):
        source_path = get_resource('riemann/riemann.config')
        shutil.copy(source_path, riemann_config_path)


def create_rest_client():
    return CloudifyClient('localhost', port=MANAGER_REST_PORT)


def get_resource(resource):
    """
    Gets the path for the provided resource.
    :param resource: resource name relative to /resources.
    """
    import resources
    resources_path = path.dirname(resources.__file__)
    resource_path = path.join(resources_path, resource)
    if not path.exists(resource_path):
        raise RuntimeError("Resource '{0}' not found in: {1}".format(
            resource, resource_path))
    return resource_path


def wait_for_execution_to_end(execution, timeout=240):
    client = create_rest_client()
    deadline = time.time() + timeout
    while execution.status not in ['terminated', 'failed']:
        time.sleep(1)
        execution = client.executions.get(execution.id)
        if time.time() > deadline:
            raise TimeoutException()
    if execution.status == 'failed':
        raise RuntimeError(
            'Workflow execution failed: {0} [{1}]'.format(execution.error,
                                                          execution.status))
    return execution


def deploy_application(dsl_path,
                       timeout=240,
                       blueprint_id=None,
                       deployment_id=None,
                       wait_for_execution=True):
    """
    A blocking method which deploys an application from the provided dsl path.
    """
    client = create_rest_client()
    if not blueprint_id:
        blueprint_id = str(uuid.uuid4())
    blueprint = client.blueprints.upload(dsl_path, blueprint_id)
    if deployment_id is None:
        deployment_id = str(uuid.uuid4())
    deployment = client.deployments.create(blueprint.id, deployment_id)

    do_retries(verify_workers_installation_complete, 30,
               deployment_id=deployment_id)

    execution = client.deployments.execute(deployment_id, 'install')

    if wait_for_execution:
        execution = wait_for_execution_to_end(execution, timeout=timeout)
        return deployment, execution.id

    return deployment, execution.id


def verify_workers_installation_complete(deployment_id):
    # a workaround for waiting for the workers installation to complete
    client = create_rest_client()
    execs = client.deployments.list_executions(deployment_id)
    if not execs \
        or execs[0].status != 'terminated' \
            or execs[0].workflow_id != 'workers_installation':
        raise RuntimeError(
            "Expected a single execution for workflow "
            "'workers_installation' with status 'terminated'; "
            "Found these executions instead: {0}".format(
                json.dumps(execs, indent=2)))


def undeploy_application(deployment_id, timeout=240):
    """
    A blocking method which undeploys an application from the provided dsl
    path.
    """
    client = create_rest_client()
    execution = client.deployments.execute(deployment_id,
                                           'uninstall')
    wait_for_execution_to_end(execution, timeout=timeout)

    if execution.error and execution.error != 'None':
        raise RuntimeError(
            'Workflow execution failed: {0}'.format(execution.error))


<<<<<<< HEAD
=======
def post_provider_context(name, provider_context):
    client = create_rest_client()
    return client.post_provider_context(name, provider_context)


def get_provider_context():
    client = create_rest_client()
    return client.get_provider_context()


>>>>>>> 98dceee8
def is_node_started(node_id):
    client = create_rest_client()
    node_instance = client.node_instances.get(node_id)
    return node_instance['state'] == 'started'


class TimeoutException(Exception):
    def __init__(self, *args):
        Exception.__init__(self, args)


def do_retries(func, timeout=10, exception_class=BaseException, **kwargs):
    deadline = time.time() + timeout
    while True:
        try:
            func(**kwargs)
            break
        except exception_class:
            if time.time() > deadline:
                raise
            time.sleep(1)


def timeout(seconds=60):
    def decorator(func):
        def wrapper(*args, **kwargs):
            process = Process(None, func, None, args, kwargs)
            process.start()
            process.join(seconds)
            if process.is_alive():
                process.terminate()
                raise TimeoutException(
                    'test timeout exceeded [timeout={0}'.format(seconds))
        return wraps(func)(wrapper)
    return decorator


def send_task(task, args=None, queue=CLOUDIFY_MANAGEMENT_QUEUE):
    task_name = task.name.replace("plugins.", "")
    return celery.send_task(
        name=task_name,
        args=args,
        queue=queue)<|MERGE_RESOLUTION|>--- conflicted
+++ resolved
@@ -1027,19 +1027,6 @@
             'Workflow execution failed: {0}'.format(execution.error))
 
 
-<<<<<<< HEAD
-=======
-def post_provider_context(name, provider_context):
-    client = create_rest_client()
-    return client.post_provider_context(name, provider_context)
-
-
-def get_provider_context():
-    client = create_rest_client()
-    return client.get_provider_context()
-
-
->>>>>>> 98dceee8
 def is_node_started(node_id):
     client = create_rest_client()
     node_instance = client.node_instances.get(node_id)
