########
# Copyright (c) 2013 GigaSpaces Technologies Ltd. All rights reserved
#
# Licensed under the Apache License, Version 2.0 (the "License");
# you may not use this file except in compliance with the License.
# You may obtain a copy of the License at
#
#        http://www.apache.org/licenses/LICENSE-2.0
#
# Unless required by applicable law or agreed to in writing, software
# distributed under the License is distributed on an "AS IS" BASIS,
#    * WITHOUT WARRANTIES OR CONDITIONS OF ANY KIND, either express or implied.
#    * See the License for the specific language governing permissions and
#    * limitations under the License.

__author__ = 'dank'

import uuid

from testenv import TestCase
from testenv import get_resource as resource
from testenv import MANAGEMENT_NODE_ID as MANAGEMENT
from testenv import CLOUDIFY_WORKFLOWS_QUEUE as WORKFLOWS

from plugins.plugin_installer.tasks import (
    setup_plugin as setup_plugin_installer,
    teardown_plugin as teardown_plugin_installer,
    get_installed_plugins)
from plugins.worker_installer.tasks import (
    setup_plugin as setup_worker_installer,
    teardown_plugin as teardown_worker_installer,
    get_current_worker_state,
    RESTARTED,
    STARTED,
    INSTALLED,
    STOPPED,
    UNINSTALLED)
from cosmo_manager_rest_client.cosmo_manager_rest_client \
    import CosmoManagerRestClient


BLUEPRINT_ID = str(uuid.uuid4())
DEPLOYMENT_ID = str(uuid.uuid4())

AFTER_INSTALL_STAGES = [INSTALLED, STARTED, RESTARTED]
AFTER_UNINSTALL_STAGES = AFTER_INSTALL_STAGES + [STOPPED, UNINSTALLED]


class TestWithDeploymentWorker(TestCase):

    def setUp(self):
        super(TestWithDeploymentWorker, self).setUp()
        self._upload_and_deploy(resource('dsl/with_plugin.yaml'))
        self.rest = CosmoManagerRestClient('localhost', port=8100)
        self.node_id = self._list_nodes()[0].id
        self.deployment_worker = self.create_celery_worker(DEPLOYMENT_ID)
        self.agent_worker = self.create_celery_worker(self.node_id)
        self.addCleanup(self.deployment_worker.close)
        self.addCleanup(self.agent_worker.close)
        setup_plugin_installer()
        setup_worker_installer()
        self.agent_worker.start()
        self.deployment_worker.start()

    def tearDown(self):
        super(TestWithDeploymentWorker, self).tearDown()
        teardown_plugin_installer()
        teardown_worker_installer()

    def test_dsl_with_agent_plugin_and_manager_plugin(self):
        self._execute('install')

        # test plugin installed in deployment worker
        deployment_plugins = self._get(get_installed_plugins,
                                       queue=DEPLOYMENT_ID)
        self.assertIn('test_management_plugin', deployment_plugins)

        # test plugin installed in workflows worker
        workflow_plugin = self._get(get_installed_plugins, queue=WORKFLOWS)
        self.assertIn('default-workflows-plugin', workflow_plugin)

        # test plugins installed in agent worker
        agent_plugins = self._get(get_installed_plugins, queue=self.node_id)
        self.assertIn('test_plugin', agent_plugins)

        # test valid deployment worker installation order
        state = self._get(get_current_worker_state, queue=MANAGEMENT)
        self.assertEquals(state, AFTER_INSTALL_STAGES)

        # test valid workflows worker installation order
        # args=True will make it check the cloudify.workflows installation
        state = self._get(get_current_worker_state, queue=MANAGEMENT,
                          args=[True])
        self.assertEquals(state, AFTER_INSTALL_STAGES)

        # test valid agent worker installation order
        state = self._get(get_current_worker_state, queue=DEPLOYMENT_ID)
        self.assertEquals(state, AFTER_INSTALL_STAGES)

        self._execute('uninstall')

        # test valid deployment worker un-installation order
        state = self._get(get_current_worker_state, queue=MANAGEMENT)
        self.assertEquals(state, AFTER_UNINSTALL_STAGES)

        # test valid workflows worker un-installation order
        state = self._get(get_current_worker_state, queue=MANAGEMENT,
                          args=[True])
        self.assertEquals(state, AFTER_UNINSTALL_STAGES)

        # test valid agent worker un-installation order
        # we do not call stop and uninstall on agent workers
        # state = self._get(get_current_worker_state, queue=DEPLOYMENT)
        # self.assertEquals(state, AFTER_UNINSTALL_STAGES)

    def _upload_and_deploy(self, dsl_path):
        blueprint_id = self.client.blueprints.upload(dsl_path, BLUEPRINT_ID).id
        return self.client.deployments.create(blueprint_id, DEPLOYMENT_ID)

    def _execute(self, workflow):
        _, error = self.rest.execute_deployment(DEPLOYMENT_ID,
                                                workflow,
                                                timeout=300)
        if error is not None:
            raise RuntimeError('Workflow execution failed: {}'.format(error))

    def _list_nodes(self):
<<<<<<< HEAD
        def assert_nodes_exist():
            nodes = self.client.node_instances.list(
                deployment_id=DEPLOYMENT_ID)
            self.assertTrue(len(nodes) > 0)
        TestCase.do_assertions(assert_nodes_exist, timeout=30)
=======
>>>>>>> 458e8be8
        return self.client.node_instances.list(deployment_id=DEPLOYMENT_ID)

    def _get(self, task, queue, args=None):
        return self.send_task(task, queue=queue, args=args).get(timeout=10)<|MERGE_RESOLUTION|>--- conflicted
+++ resolved
@@ -125,14 +125,6 @@
             raise RuntimeError('Workflow execution failed: {}'.format(error))
 
     def _list_nodes(self):
-<<<<<<< HEAD
-        def assert_nodes_exist():
-            nodes = self.client.node_instances.list(
-                deployment_id=DEPLOYMENT_ID)
-            self.assertTrue(len(nodes) > 0)
-        TestCase.do_assertions(assert_nodes_exist, timeout=30)
-=======
->>>>>>> 458e8be8
         return self.client.node_instances.list(deployment_id=DEPLOYMENT_ID)
 
     def _get(self, task, queue, args=None):
