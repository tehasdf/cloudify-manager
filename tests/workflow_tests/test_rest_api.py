########
# Copyright (c) 2014 GigaSpaces Technologies Ltd. All rights reserved
#
# Licensed under the Apache License, Version 2.0 (the "License");
# you may not use this file except in compliance with the License.
# You may obtain a copy of the License at
#
#        http://www.apache.org/licenses/LICENSE-2.0
#
# Unless required by applicable law or agreed to in writing, software
# distributed under the License is distributed on an "AS IS" BASIS,
#    * WITHOUT WARRANTIES OR CONDITIONS OF ANY KIND, either express or implied.
#    * See the License for the specific language governing permissions and
#    * limitations under the License.


import uuid

from testenv import TestCase
<<<<<<< HEAD
from testenv import get_resource as resource
from testenv import deploy_application
=======
from testenv.utils import get_resource as resource
>>>>>>> 86bce05c


class RestAPITest(TestCase):

    def setUp(self):
        super(RestAPITest, self).setUp()
        self.blueprint_id = 'blueprint-' + str(uuid.uuid4())
        self.deployment_id = 'deployment-' + str(uuid.uuid4())
        self.dsl_path = resource('dsl/basic.yaml')
        self.node_id = 'webserver_host'

    def _create_basic_deployment(self):
        self.client.blueprints.upload(self.dsl_path, self.blueprint_id)
        self.client.deployments.create(self.blueprint_id, self.deployment_id)

    def _deploy_basic_blueprint(self):
        deploy_application(self.dsl_path,
                           blueprint_id=self.blueprint_id,
                           deployment_id=self.deployment_id)

    def test_nodes(self):
        self._create_basic_deployment()
        nodes = self.client.nodes.list(deployment_id=self.deployment_id)
        self.assertEqual(1, len(nodes))

        all_nodes = self.client.nodes.list()
        self.assertEqual(1, len(all_nodes))

        node = all_nodes[0]
        self.assertTrue(len(node.operations) > 0)
        self.assertEqual(node.relationships, [])
        self.assertEqual(self.blueprint_id, node.blueprint_id)
        self.assertTrue(len(node.plugins) > 0)
        self.assertEqual(self.node_id, node.id)
        self.assertEqual(1, node.number_of_instances)
        self.assertEqual(self.node_id, node.host_id)
        self.assertEqual(2, len(node.type_hierarchy))
        self.assertEqual(self.deployment_id, node.deployment_id)
        self.assertEqual('cloudify.types.host', node.type)
        self.assertTrue(len(node.properties) > 0)

    def test_node_instances(self):
        self._create_basic_deployment()
        instances = self.client.node_instances.list(
            deployment_id=self.deployment_id)
        self.assertEqual(1, len(instances))

        all_instances = self.client.node_instances.list()
        self.assertEqual(1, len(all_instances))

        instance = all_instances[0]
        self.assertIsNotNone(instance.id)
        self.assertEqual(self.deployment_id, instance.deployment_id)
        self.assertIsNone(instance.runtime_properties)
        self.assertEqual('uninitialized', instance.state)

        instance = self.client.node_instances.get(instance.id)
        self.assertIsNotNone(instance.id)
        self.assertEqual(self.deployment_id, instance.deployment_id)
        self.assertIsNone(instance.runtime_properties)
        self.assertEqual('uninitialized', instance.state)
        self.assertEqual(1, instance.version)

    def test_blueprints(self):
        self._create_basic_deployment()
        blueprints = self.client.blueprints.list()
        self.assertEqual(1, len(blueprints))
        blueprint_id = blueprints[0].id
        blueprint_by_id = self.client.blueprints.get(blueprint_id)
        self.assertDictContainsSubset(blueprint_by_id, blueprints[0])
        self.assertDictContainsSubset(blueprints[0], blueprint_by_id)

    def test_deployments(self):
        self._create_basic_deployment()
        deployments = self.client.deployments.list()
        self.assertEqual(1, len(deployments))
        deployment_id = deployments[0].id
        deployment_by_id = self.client.deployments.get(deployment_id)
        self.assertDictContainsSubset(deployment_by_id, deployments[0])
        self.assertDictContainsSubset(deployments[0], deployment_by_id)

    def test_executions(self):
        self._deploy_basic_blueprint()
        deployments = self.client.deployments.list()
        self.assertEqual(1, len(deployments))
        deployment_id = deployments[0].id
        deployment_by_id = self.client.deployments.get(deployment_id)
        executions = self.client.deployments.list_executions(
            deployment_by_id.id)

        self.assertEqual(len(executions),
                         2,
                         'There should be 2 executions but are: {0}'.format(
                             executions))
        execution_from_list = executions[0]
        execution_by_id = self.client.executions.get(execution_from_list.id)

        self.assertEqual(execution_from_list.id, execution_by_id.id)
        self.assertEqual(execution_from_list.workflow_id,
                         execution_by_id.workflow_id)
        self.assertEqual(execution_from_list['blueprint_id'],
                         execution_by_id['blueprint_id'])<|MERGE_RESOLUTION|>--- conflicted
+++ resolved
@@ -17,12 +17,8 @@
 import uuid
 
 from testenv import TestCase
-<<<<<<< HEAD
-from testenv import get_resource as resource
-from testenv import deploy_application
-=======
 from testenv.utils import get_resource as resource
->>>>>>> 86bce05c
+from testenv.utils import deploy_application
 
 
 class RestAPITest(TestCase):
